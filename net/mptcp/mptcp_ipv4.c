--- conflicted
+++ resolved
@@ -109,15 +109,9 @@
 			(u8 *)&mtreq->mptcp_loc_nonce,
 			(u8 *)&mtreq->mptcp_rem_nonce, (u32 *)mptcp_hash_mac);
 	mtreq->mptcp_hash_tmac = *(u64 *)mptcp_hash_mac;
-<<<<<<< HEAD
-
 	mtreq->rem_id = tmp_opt.rem_id;
 	tcp_rsk(req)->saw_mpc = tmp_opt.saw_mpc;
 	mtreq->low_prio = tmp_opt.low_prio;
-=======
-	mtreq->rem_id = tmp_opt->rem_id;
-	mtreq->low_prio = tmp_opt->low_prio;
->>>>>>> bf23d57a
 
 	tmp_opt->tstamp_ok = tmp_opt->saw_tstamp;
 	tcp_openreq_init(req, tmp_opt, skb);
@@ -632,12 +626,8 @@
 		/* re-send addresses */
 		mptcp_v4_send_add_addr(i, mpcb);
 		/* re-evaluate paths */
-<<<<<<< HEAD
-		mptcp_send_updatenotif(mpcb->meta_sk);
+		mptcp_create_subflows(mpcb->meta_sk);
 		return 0;
-=======
-		mptcp_create_subflows(mpcb->meta_sk);
->>>>>>> bf23d57a
 	}
 	return -EPERM;
 found:
