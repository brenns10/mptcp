#include <linux/err.h>
#include <linux/init.h>
#include <linux/kernel.h>
#include <linux/list.h>
#include <linux/tcp.h>
#include <linux/rcupdate.h>
#include <linux/rculist.h>
#include <net/inetpeer.h>
#include <net/tcp.h>
#include <net/mptcp.h>

int sysctl_tcp_fastopen __read_mostly = TFO_CLIENT_ENABLE;

struct tcp_fastopen_context __rcu *tcp_fastopen_ctx;

static DEFINE_SPINLOCK(tcp_fastopen_ctx_lock);

void tcp_fastopen_init_key_once(bool publish)
{
	static u8 key[TCP_FASTOPEN_KEY_LENGTH];

	/* tcp_fastopen_reset_cipher publishes the new context
	 * atomically, so we allow this race happening here.
	 *
	 * All call sites of tcp_fastopen_cookie_gen also check
	 * for a valid cookie, so this is an acceptable risk.
	 */
	if (net_get_random_once(key, sizeof(key)) && publish)
		tcp_fastopen_reset_cipher(key, sizeof(key));
}

static void tcp_fastopen_ctx_free(struct rcu_head *head)
{
	struct tcp_fastopen_context *ctx =
	    container_of(head, struct tcp_fastopen_context, rcu);
	crypto_free_cipher(ctx->tfm);
	kfree(ctx);
}

int tcp_fastopen_reset_cipher(void *key, unsigned int len)
{
	int err;
	struct tcp_fastopen_context *ctx, *octx;

	ctx = kmalloc(sizeof(*ctx), GFP_KERNEL);
	if (!ctx)
		return -ENOMEM;
	ctx->tfm = crypto_alloc_cipher("aes", 0, 0);

	if (IS_ERR(ctx->tfm)) {
		err = PTR_ERR(ctx->tfm);
error:		kfree(ctx);
		pr_err("TCP: TFO aes cipher alloc error: %d\n", err);
		return err;
	}
	err = crypto_cipher_setkey(ctx->tfm, key, len);
	if (err) {
		pr_err("TCP: TFO cipher key error: %d\n", err);
		crypto_free_cipher(ctx->tfm);
		goto error;
	}
	memcpy(ctx->key, key, len);

	spin_lock(&tcp_fastopen_ctx_lock);

	octx = rcu_dereference_protected(tcp_fastopen_ctx,
				lockdep_is_held(&tcp_fastopen_ctx_lock));
	rcu_assign_pointer(tcp_fastopen_ctx, ctx);
	spin_unlock(&tcp_fastopen_ctx_lock);

	if (octx)
		call_rcu(&octx->rcu, tcp_fastopen_ctx_free);
	return err;
}

static bool __tcp_fastopen_cookie_gen(const void *path,
				      struct tcp_fastopen_cookie *foc)
{
	struct tcp_fastopen_context *ctx;
	bool ok = false;

	tcp_fastopen_init_key_once(true);

	rcu_read_lock();
	ctx = rcu_dereference(tcp_fastopen_ctx);
	if (ctx) {
		crypto_cipher_encrypt_one(ctx->tfm, foc->val, path);
		foc->len = TCP_FASTOPEN_COOKIE_SIZE;
		ok = true;
	}
	rcu_read_unlock();
	return ok;
}

/* Generate the fastopen cookie by doing aes128 encryption on both
 * the source and destination addresses. Pad 0s for IPv4 or IPv4-mapped-IPv6
 * addresses. For the longer IPv6 addresses use CBC-MAC.
 *
 * XXX (TFO) - refactor when TCP_FASTOPEN_COOKIE_SIZE != AES_BLOCK_SIZE.
 */
static bool tcp_fastopen_cookie_gen(struct request_sock *req,
				    struct sk_buff *syn,
				    struct tcp_fastopen_cookie *foc)
{
	if (req->rsk_ops->family == AF_INET) {
		const struct iphdr *iph = ip_hdr(syn);

		__be32 path[4] = { iph->saddr, iph->daddr, 0, 0 };
		return __tcp_fastopen_cookie_gen(path, foc);
	}

#if IS_ENABLED(CONFIG_IPV6)
	if (req->rsk_ops->family == AF_INET6) {
		const struct ipv6hdr *ip6h = ipv6_hdr(syn);
		struct tcp_fastopen_cookie tmp;

		if (__tcp_fastopen_cookie_gen(&ip6h->saddr, &tmp)) {
			struct in6_addr *buf = (struct in6_addr *) tmp.val;
			int i = 4;

			for (i = 0; i < 4; i++)
				buf->s6_addr32[i] ^= ip6h->daddr.s6_addr32[i];
			return __tcp_fastopen_cookie_gen(buf, foc);
		}
	}
#endif
	return false;
}

static bool tcp_fastopen_create_child(struct sock *sk,
				      struct sk_buff *skb,
				      struct dst_entry *dst,
				      struct request_sock *req)
{
<<<<<<< HEAD
	struct tcp_sock *tp = tcp_sk(sk);
	struct request_sock_queue *queue = &inet_csk(sk)->icsk_accept_queue;
	struct sock *child, *meta_sk;
=======
	struct tcp_sock *tp;
	struct request_sock_queue *queue = &inet_csk(sk)->icsk_accept_queue;
	struct sock *child;
>>>>>>> 19583ca5

	req->num_retrans = 0;
	req->num_timeout = 0;
	req->sk = NULL;

	child = inet_csk(sk)->icsk_af_ops->syn_recv_sock(sk, skb, req, NULL);
	if (child == NULL)
		return false;

	spin_lock(&queue->fastopenq->lock);
	queue->fastopenq->qlen++;
	spin_unlock(&queue->fastopenq->lock);

	/* Initialize the child socket. Have to fix some values to take
	 * into account the child is a Fast Open socket and is created
	 * only out of the bits carried in the SYN packet.
	 */
	tp = tcp_sk(child);

	tp->fastopen_rsk = req;
	/* Do a hold on the listner sk so that if the listener is being
	 * closed, the child that has been accepted can live on and still
	 * access listen_lock.
	 */
	sock_hold(sk);
	tcp_rsk(req)->listener = sk;

	/* RFC1323: The window in SYN & SYN/ACK segments is never
	 * scaled. So correct it appropriately.
	 */
	tp->snd_wnd = ntohs(tcp_hdr(skb)->window);

	/* Activate the retrans timer so that SYNACK can be retransmitted.
	 * The request socket is not added to the SYN table of the parent
	 * because it's been added to the accept queue directly.
	 */
	inet_csk_reset_xmit_timer(child, ICSK_TIME_RETRANS,
				  TCP_TIMEOUT_INIT, TCP_RTO_MAX);

	/* Add the child socket directly into the accept queue */
	inet_csk_reqsk_queue_add(sk, req, child);

<<<<<<< HEAD
=======
	/* Now finish processing the fastopen child socket. */
	inet_csk(child)->icsk_af_ops->rebuild_header(child);
	tcp_init_congestion_control(child);
	tcp_mtup_init(child);
	tcp_init_metrics(child);
	tcp_init_buffer_space(child);

>>>>>>> 19583ca5
	/* Queue the data carried in the SYN packet. We need to first
	 * bump skb's refcnt because the caller will attempt to free it.
	 *
	 * XXX (TFO) - we honor a zero-payload TFO request for now,
	 * (any reason not to?) but no need to queue the skb since
	 * there is no data. How about SYN+FIN?
	 */
	if (TCP_SKB_CB(skb)->end_seq != TCP_SKB_CB(skb)->seq + 1) {
		skb = skb_get(skb);
		skb_dst_drop(skb);
		__skb_pull(skb, tcp_hdr(skb)->doff * 4);
		skb_set_owner_r(skb, child);
		__skb_queue_tail(&child->sk_receive_queue, skb);
		tp->syn_data_acked = 1;
	}
	tcp_rsk(req)->rcv_nxt = tp->rcv_nxt = TCP_SKB_CB(skb)->end_seq;
<<<<<<< HEAD

	meta_sk = child;
	if (!mptcp_check_req_fastopen(meta_sk, req)) {
		child = tcp_sk(meta_sk)->mpcb->master_sk;
		tp = tcp_sk(child);
	}

	/* Now finish processing the fastopen child socket. */
	inet_csk(child)->icsk_af_ops->rebuild_header(child);
	tp->ops->init_congestion_control(child);
	tcp_mtup_init(child);
	tcp_init_metrics(child);
	tp->ops->init_buffer_space(child);

	sk->sk_data_ready(sk);
	if (mptcp(tcp_sk(child)))
		bh_unlock_sock(child);
	bh_unlock_sock(meta_sk);
=======
	sk->sk_data_ready(sk);
	bh_unlock_sock(child);
>>>>>>> 19583ca5
	sock_put(child);
	WARN_ON(req->sk == NULL);
	return true;
}
EXPORT_SYMBOL(tcp_fastopen_create_child);

static bool tcp_fastopen_queue_check(struct sock *sk)
{
	struct fastopen_queue *fastopenq;

	/* Make sure the listener has enabled fastopen, and we don't
	 * exceed the max # of pending TFO requests allowed before trying
	 * to validating the cookie in order to avoid burning CPU cycles
	 * unnecessarily.
	 *
	 * XXX (TFO) - The implication of checking the max_qlen before
	 * processing a cookie request is that clients can't differentiate
	 * between qlen overflow causing Fast Open to be disabled
	 * temporarily vs a server not supporting Fast Open at all.
	 */
	fastopenq = inet_csk(sk)->icsk_accept_queue.fastopenq;
	if (fastopenq == NULL || fastopenq->max_qlen == 0)
		return false;

	if (fastopenq->qlen >= fastopenq->max_qlen) {
		struct request_sock *req1;
		spin_lock(&fastopenq->lock);
		req1 = fastopenq->rskq_rst_head;
		if ((req1 == NULL) || time_after(req1->expires, jiffies)) {
			spin_unlock(&fastopenq->lock);
			NET_INC_STATS_BH(sock_net(sk),
					 LINUX_MIB_TCPFASTOPENLISTENOVERFLOW);
			return false;
		}
		fastopenq->rskq_rst_head = req1->dl_next;
		fastopenq->qlen--;
		spin_unlock(&fastopenq->lock);
		reqsk_free(req1);
	}
	return true;
}

/* Returns true if we should perform Fast Open on the SYN. The cookie (foc)
 * may be updated and return the client in the SYN-ACK later. E.g., Fast Open
 * cookie request (foc->len == 0).
 */
bool tcp_try_fastopen(struct sock *sk, struct sk_buff *skb,
		      struct request_sock *req,
		      struct tcp_fastopen_cookie *foc,
		      struct dst_entry *dst)
{
	struct tcp_fastopen_cookie valid_foc = { .len = -1 };
	bool syn_data = TCP_SKB_CB(skb)->end_seq != TCP_SKB_CB(skb)->seq + 1;

	if (!((sysctl_tcp_fastopen & TFO_SERVER_ENABLE) &&
	      (syn_data || foc->len >= 0) &&
	      tcp_fastopen_queue_check(sk))) {
		foc->len = -1;
		return false;
	}

	if (syn_data && (sysctl_tcp_fastopen & TFO_SERVER_COOKIE_NOT_REQD))
		goto fastopen;

	if (tcp_fastopen_cookie_gen(req, skb, &valid_foc) &&
	    foc->len == TCP_FASTOPEN_COOKIE_SIZE &&
	    foc->len == valid_foc.len &&
	    !memcmp(foc->val, valid_foc.val, foc->len)) {
		/* Cookie is valid. Create a (full) child socket to accept
		 * the data in SYN before returning a SYN-ACK to ack the
		 * data. If we fail to create the socket, fall back and
		 * ack the ISN only but includes the same cookie.
		 *
		 * Note: Data-less SYN with valid cookie is allowed to send
		 * data in SYN_RECV state.
		 */
fastopen:
		if (tcp_fastopen_create_child(sk, skb, dst, req)) {
			foc->len = -1;
			NET_INC_STATS_BH(sock_net(sk),
					 LINUX_MIB_TCPFASTOPENPASSIVE);
			return true;
		}
	}

	NET_INC_STATS_BH(sock_net(sk), foc->len ?
			 LINUX_MIB_TCPFASTOPENPASSIVEFAIL :
			 LINUX_MIB_TCPFASTOPENCOOKIEREQD);
	*foc = valid_foc;
	return false;
}
EXPORT_SYMBOL(tcp_try_fastopen);<|MERGE_RESOLUTION|>--- conflicted
+++ resolved
@@ -132,15 +132,9 @@
 				      struct dst_entry *dst,
 				      struct request_sock *req)
 {
-<<<<<<< HEAD
-	struct tcp_sock *tp = tcp_sk(sk);
+	struct tcp_sock *tp;
 	struct request_sock_queue *queue = &inet_csk(sk)->icsk_accept_queue;
 	struct sock *child, *meta_sk;
-=======
-	struct tcp_sock *tp;
-	struct request_sock_queue *queue = &inet_csk(sk)->icsk_accept_queue;
-	struct sock *child;
->>>>>>> 19583ca5
 
 	req->num_retrans = 0;
 	req->num_timeout = 0;
@@ -183,16 +177,6 @@
 	/* Add the child socket directly into the accept queue */
 	inet_csk_reqsk_queue_add(sk, req, child);
 
-<<<<<<< HEAD
-=======
-	/* Now finish processing the fastopen child socket. */
-	inet_csk(child)->icsk_af_ops->rebuild_header(child);
-	tcp_init_congestion_control(child);
-	tcp_mtup_init(child);
-	tcp_init_metrics(child);
-	tcp_init_buffer_space(child);
-
->>>>>>> 19583ca5
 	/* Queue the data carried in the SYN packet. We need to first
 	 * bump skb's refcnt because the caller will attempt to free it.
 	 *
@@ -209,7 +193,6 @@
 		tp->syn_data_acked = 1;
 	}
 	tcp_rsk(req)->rcv_nxt = tp->rcv_nxt = TCP_SKB_CB(skb)->end_seq;
-<<<<<<< HEAD
 
 	meta_sk = child;
 	if (!mptcp_check_req_fastopen(meta_sk, req)) {
@@ -228,10 +211,6 @@
 	if (mptcp(tcp_sk(child)))
 		bh_unlock_sock(child);
 	bh_unlock_sock(meta_sk);
-=======
-	sk->sk_data_ready(sk);
-	bh_unlock_sock(child);
->>>>>>> 19583ca5
 	sock_put(child);
 	WARN_ON(req->sk == NULL);
 	return true;
