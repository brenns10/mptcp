--- conflicted
+++ resolved
@@ -1856,19 +1856,6 @@
 			/* __ Set realtime policy in scheduler __ */
 		}
 
-<<<<<<< HEAD
-#ifdef CONFIG_NET_DMA
-		if (tp->ucopy.dma_chan) {
-			if (tp->rcv_wnd == 0 &&
-			    !skb_queue_empty(&sk->sk_async_wait_queue)) {
-				tcp_service_net_dma(sk, true);
-				tp->ops->cleanup_rbuf(sk, copied);
-			} else
-				dma_async_issue_pending(tp->ucopy.dma_chan);
-		}
-#endif
-=======
->>>>>>> b2776bf7
 		if (copied >= target) {
 			/* Do not sleep, just process backlog. */
 			release_sock(sk);
