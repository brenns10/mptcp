--- conflicted
+++ resolved
@@ -1295,22 +1295,12 @@
 				      NULL, NULL, skb);
 
 	if (genhash || memcmp(hash_location, newhash, 16) != 0) {
-<<<<<<< HEAD
 		net_info_ratelimited("MD5 Hash failed for (%pI4, %d)->(%pI4, %d)%s\n",
 				     &iph->saddr, ntohs(th->source),
 				     &iph->daddr, ntohs(th->dest),
 				     genhash ? " tcp_v4_calc_md5_hash failed"
 				     : "");
 		return true;
-=======
-		if (net_ratelimit()) {
-			pr_info("MD5 Hash failed for (%pI4, %d)->(%pI4, %d)%s\n",
-				&iph->saddr, ntohs(th->source),
-				&iph->daddr, ntohs(th->dest),
-				genhash ? " tcp_v4_calc_md5_hash failed" : "");
-		}
-		return 1;
->>>>>>> eefa0df0
 	}
 	return false;
 }
@@ -1632,15 +1622,8 @@
 	NET_INC_STATS_BH(sock_net(sk), LINUX_MIB_LISTENDROPS);
 	return NULL;
 put_and_exit:
-<<<<<<< HEAD
-	tcp_clear_xmit_timers(newsk);
-	tcp_cleanup_congestion_control(newsk);
-	bh_unlock_sock(newsk);
-	sock_put(newsk);
-=======
 	inet_csk_prepare_forced_close(newsk);
 	tcp_done(newsk);
->>>>>>> eefa0df0
 	goto exit;
 }
 EXPORT_SYMBOL(tcp_v4_syn_recv_sock);
@@ -2054,30 +2037,6 @@
 	tcp_sk(sk)->af_specific = &tcp_sock_ipv4_specific;
 #endif
 
-<<<<<<< HEAD
-=======
-	/* TCP Cookie Transactions */
-	if (sysctl_tcp_cookie_size > 0) {
-		/* Default, cookies without s_data_payload. */
-		tp->cookie_values =
-			kzalloc(sizeof(*tp->cookie_values),
-				sk->sk_allocation);
-		if (tp->cookie_values != NULL)
-			kref_init(&tp->cookie_values->kref);
-	}
-	/* Presumed zeroed, in order of appearance:
-	 *	cookie_in_always, cookie_out_never,
-	 *	s_data_constant, s_data_in, s_data_out
-	 */
-	sk->sk_sndbuf = sysctl_tcp_wmem[1];
-	sk->sk_rcvbuf = sysctl_tcp_rmem[1];
-
-	local_bh_disable();
-	sock_update_memcg(sk);
-	sk_sockets_allocated_inc(sk);
-	local_bh_enable();
-
->>>>>>> eefa0df0
 	return 0;
 }
 
