--- conflicted
+++ resolved
@@ -6152,12 +6152,8 @@
 {
 	struct tcp_sock *tp = tcp_sk(sk);
 	struct inet_connection_sock *icsk = inet_csk(sk);
-<<<<<<< HEAD
 	struct request_sock *req;
-	int queued = 0;
-=======
 	int queued = 0, res;
->>>>>>> b5caec09
 
 	tp->rx_opt.saw_tstamp = 0;
 
