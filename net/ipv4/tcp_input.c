--- conflicted
+++ resolved
@@ -4878,15 +4878,11 @@
 
 		if (eaten > 0)
 			kfree_skb_partial(skb, fragstolen);
-<<<<<<< HEAD
-		if (!sock_flag(sk, SOCK_DEAD))
-=======
-		else if (!sock_flag(sk, SOCK_DEAD) || tp->mpc)
+		if (!sock_flag(sk, SOCK_DEAD) || tp->mpc)
 			/* MPTCP: we always have to call data_ready, because
 			 * we may be about to receive a data-fin, which still
 			 * must get queued.
 			 */
->>>>>>> f8ce065a
 			sk->sk_data_ready(sk, 0);
 		return;
 	}
