/*
 * INET		An implementation of the TCP/IP protocol suite for the LINUX
 *		operating system.  INET is implemented using the  BSD Socket
 *		interface as the means of communication with the user level.
 *
 *		Implementation of the Transmission Control Protocol(TCP).
 *
 * Authors:	Ross Biro
 *		Fred N. van Kempen, <waltje@uWalt.NL.Mugnet.ORG>
 *		Mark Evans, <evansmp@uhura.aston.ac.uk>
 *		Corey Minyard <wf-rch!minyard@relay.EU.net>
 *		Florian La Roche, <flla@stud.uni-sb.de>
 *		Charles Hedrick, <hedrick@klinzhai.rutgers.edu>
 *		Linus Torvalds, <torvalds@cs.helsinki.fi>
 *		Alan Cox, <gw4pts@gw4pts.ampr.org>
 *		Matthew Dillon, <dillon@apollo.west.oic.com>
 *		Arnt Gulbrandsen, <agulbra@nvg.unit.no>
 *		Jorge Cwik, <jorge@laser.satlink.net>
 */

/*
 * Changes:
 *		Pedro Roque	:	Fast Retransmit/Recovery.
 *					Two receive queues.
 *					Retransmit queue handled by TCP.
 *					Better retransmit timer handling.
 *					New congestion avoidance.
 *					Header prediction.
 *					Variable renaming.
 *
 *		Eric		:	Fast Retransmit.
 *		Randy Scott	:	MSS option defines.
 *		Eric Schenk	:	Fixes to slow start algorithm.
 *		Eric Schenk	:	Yet another double ACK bug.
 *		Eric Schenk	:	Delayed ACK bug fixes.
 *		Eric Schenk	:	Floyd style fast retrans war avoidance.
 *		David S. Miller	:	Don't allow zero congestion window.
 *		Eric Schenk	:	Fix retransmitter so that it sends
 *					next packet on ack of previous packet.
 *		Andi Kleen	:	Moved open_request checking here
 *					and process RSTs for open_requests.
 *		Andi Kleen	:	Better prune_queue, and other fixes.
 *		Andrey Savochkin:	Fix RTT measurements in the presence of
 *					timestamps.
 *		Andrey Savochkin:	Check sequence numbers correctly when
 *					removing SACKs due to in sequence incoming
 *					data segments.
 *		Andi Kleen:		Make sure we never ack data there is not
 *					enough room for. Also make this condition
 *					a fatal error if it might still happen.
 *		Andi Kleen:		Add tcp_measure_rcv_mss to make
 *					connections with MSS<min(MTU,ann. MSS)
 *					work without delayed acks.
 *		Andi Kleen:		Process packets with PSH set in the
 *					fast path.
 *		J Hadi Salim:		ECN support
 *	 	Andrei Gurtov,
 *		Pasi Sarolahti,
 *		Panu Kuhlberg:		Experimental audit of TCP (re)transmission
 *					engine. Lots of bugs are found.
 *		Pasi Sarolahti:		F-RTO for dealing with spurious RTOs
 */

#define pr_fmt(fmt) "TCP: " fmt

#include <linux/mm.h>
#include <linux/slab.h>
#include <linux/module.h>
#include <linux/sysctl.h>
#include <linux/kernel.h>
#include <net/dst.h>
#include <net/tcp.h>
#include <net/inet_common.h>
#include <linux/ipsec.h>
#include <asm/unaligned.h>
#include <net/netdma.h>
#include <net/mptcp.h>
#include <net/mptcp_v4.h>
#include <net/mptcp_v6.h>

int sysctl_tcp_timestamps __read_mostly = 1;
int sysctl_tcp_window_scaling __read_mostly = 1;
int sysctl_tcp_sack __read_mostly = 1;
int sysctl_tcp_fack __read_mostly = 1;
int sysctl_tcp_reordering __read_mostly = TCP_FASTRETRANS_THRESH;
EXPORT_SYMBOL(sysctl_tcp_reordering);
int sysctl_tcp_ecn __read_mostly = 2;
EXPORT_SYMBOL(sysctl_tcp_ecn);
int sysctl_tcp_dsack __read_mostly = 1;
int sysctl_tcp_app_win __read_mostly = 31;
int sysctl_tcp_adv_win_scale __read_mostly = 1;
EXPORT_SYMBOL(sysctl_tcp_adv_win_scale);

/* rfc5961 challenge ack rate limiting */
int sysctl_tcp_challenge_ack_limit = 100;

int sysctl_tcp_stdurg __read_mostly;
int sysctl_tcp_rfc1337 __read_mostly;
int sysctl_tcp_max_orphans __read_mostly = NR_FILE;
int sysctl_tcp_frto __read_mostly = 2;
int sysctl_tcp_frto_response __read_mostly;

int sysctl_tcp_thin_dupack __read_mostly;

int sysctl_tcp_moderate_rcvbuf __read_mostly = 1;
int sysctl_tcp_abc __read_mostly;
EXPORT_SYMBOL(sysctl_tcp_abc);
int sysctl_tcp_early_retrans __read_mostly = 2;

#define TCP_REMNANT (TCP_FLAG_FIN|TCP_FLAG_URG|TCP_FLAG_SYN|TCP_FLAG_PSH)
#define TCP_HP_BITS (~(TCP_RESERVED_BITS|TCP_FLAG_PSH))

/* Adapt the MSS value used to make delayed ack decision to the
 * real world.
 */
static void tcp_measure_rcv_mss(struct sock *sk, const struct sk_buff *skb)
{
	struct inet_connection_sock *icsk = inet_csk(sk);
	const unsigned int lss = icsk->icsk_ack.last_seg_size;
	unsigned int len;

	icsk->icsk_ack.last_seg_size = 0;

	/* skb->len may jitter because of SACKs, even if peer
	 * sends good full-sized frames.
	 */
	len = skb_shinfo(skb)->gso_size ? : skb->len;
	if (len >= icsk->icsk_ack.rcv_mss) {
		icsk->icsk_ack.rcv_mss = len;
	} else {
		/* Otherwise, we make more careful check taking into account,
		 * that SACKs block is variable.
		 *
		 * "len" is invariant segment length, including TCP header.
		 */
		len += skb->data - skb_transport_header(skb);
		if (len >= TCP_MSS_DEFAULT + sizeof(struct tcphdr) ||
		    /* If PSH is not set, packet should be
		     * full sized, provided peer TCP is not badly broken.
		     * This observation (if it is correct 8)) allows
		     * to handle super-low mtu links fairly.
		     */
		    (len >= TCP_MIN_MSS + sizeof(struct tcphdr) &&
		     !(tcp_flag_word(tcp_hdr(skb)) & TCP_REMNANT))) {
			/* Subtract also invariant (if peer is RFC compliant),
			 * tcp header plus fixed timestamp option length.
			 * Resulting "len" is MSS free of SACK jitter.
			 */
			len -= tcp_sk(sk)->tcp_header_len;
			icsk->icsk_ack.last_seg_size = len;
			if (len == lss) {
				icsk->icsk_ack.rcv_mss = len;
				return;
			}
		}
		if (icsk->icsk_ack.pending & ICSK_ACK_PUSHED)
			icsk->icsk_ack.pending |= ICSK_ACK_PUSHED2;
		icsk->icsk_ack.pending |= ICSK_ACK_PUSHED;
	}
}

static void tcp_incr_quickack(struct sock *sk)
{
	struct inet_connection_sock *icsk = inet_csk(sk);
	unsigned int quickacks = tcp_sk(sk)->rcv_wnd / (2 * icsk->icsk_ack.rcv_mss);

	if (quickacks == 0)
		quickacks = 2;
	if (quickacks > icsk->icsk_ack.quick)
		icsk->icsk_ack.quick = min(quickacks, TCP_MAX_QUICKACKS);
}

static void tcp_enter_quickack_mode(struct sock *sk)
{
	struct inet_connection_sock *icsk = inet_csk(sk);
	tcp_incr_quickack(sk);
	icsk->icsk_ack.pingpong = 0;
	icsk->icsk_ack.ato = TCP_ATO_MIN;
}

/* Send ACKs quickly, if "quick" count is not exhausted
 * and the session is not interactive.
 */

static inline bool tcp_in_quickack_mode(const struct sock *sk)
{
	const struct inet_connection_sock *icsk = inet_csk(sk);

	return icsk->icsk_ack.quick && !icsk->icsk_ack.pingpong;
}

static inline void TCP_ECN_queue_cwr(struct tcp_sock *tp)
{
	if (tp->ecn_flags & TCP_ECN_OK)
		tp->ecn_flags |= TCP_ECN_QUEUE_CWR;
}

static inline void TCP_ECN_accept_cwr(struct tcp_sock *tp, const struct sk_buff *skb)
{
	if (tcp_hdr(skb)->cwr)
		tp->ecn_flags &= ~TCP_ECN_DEMAND_CWR;
}

static inline void TCP_ECN_withdraw_cwr(struct tcp_sock *tp)
{
	tp->ecn_flags &= ~TCP_ECN_DEMAND_CWR;
}

static inline void TCP_ECN_check_ce(struct tcp_sock *tp, const struct sk_buff *skb)
{
	if (!(tp->ecn_flags & TCP_ECN_OK))
		return;

	switch (TCP_SKB_CB(skb)->ip_dsfield & INET_ECN_MASK) {
	case INET_ECN_NOT_ECT:
		/* Funny extension: if ECT is not set on a segment,
		 * and we already seen ECT on a previous segment,
		 * it is probably a retransmit.
		 */
		if (tp->ecn_flags & TCP_ECN_SEEN)
			tcp_enter_quickack_mode((struct sock *)tp);
		break;
	case INET_ECN_CE:
		tp->ecn_flags |= TCP_ECN_DEMAND_CWR;
		/* fallinto */
	default:
		tp->ecn_flags |= TCP_ECN_SEEN;
	}
}

static inline void TCP_ECN_rcv_synack(struct tcp_sock *tp, const struct tcphdr *th)
{
	if ((tp->ecn_flags & TCP_ECN_OK) && (!th->ece || th->cwr))
		tp->ecn_flags &= ~TCP_ECN_OK;
}

static inline void TCP_ECN_rcv_syn(struct tcp_sock *tp, const struct tcphdr *th)
{
	if ((tp->ecn_flags & TCP_ECN_OK) && (!th->ece || !th->cwr))
		tp->ecn_flags &= ~TCP_ECN_OK;
}

static bool TCP_ECN_rcv_ecn_echo(const struct tcp_sock *tp, const struct tcphdr *th)
{
	if (th->ece && !th->syn && (tp->ecn_flags & TCP_ECN_OK))
		return true;
	return false;
}

/* Buffer size and advertised window tuning.
 *
 * 1. Tuning sk->sk_sndbuf, when connection enters established state.
 */

static void tcp_fixup_sndbuf(struct sock *sk)
{
	int sndmem = SKB_TRUESIZE(tcp_sk(sk)->rx_opt.mss_clamp + MAX_TCP_HEADER);

	sndmem *= TCP_INIT_CWND;
	if (sk->sk_sndbuf < sndmem)
		sk->sk_sndbuf = min(sndmem, sysctl_tcp_wmem[2]);
}

/* 2. Tuning advertised window (window_clamp, rcv_ssthresh)
 *
 * All tcp_full_space() is split to two parts: "network" buffer, allocated
 * forward and advertised in receiver window (tp->rcv_wnd) and
 * "application buffer", required to isolate scheduling/application
 * latencies from network.
 * window_clamp is maximal advertised window. It can be less than
 * tcp_full_space(), in this case tcp_full_space() - window_clamp
 * is reserved for "application" buffer. The less window_clamp is
 * the smoother our behaviour from viewpoint of network, but the lower
 * throughput and the higher sensitivity of the connection to losses. 8)
 *
 * rcv_ssthresh is more strict window_clamp used at "slow start"
 * phase to predict further behaviour of this connection.
 * It is used for two goals:
 * - to enforce header prediction at sender, even when application
 *   requires some significant "application buffer". It is check #1.
 * - to prevent pruning of receive queue because of misprediction
 *   of receiver window. Check #2.
 *
 * The scheme does not work when sender sends good segments opening
 * window and then starts to feed us spaghetti. But it should work
 * in common situations. Otherwise, we have to rely on queue collapsing.
 */

/* Slow part of check#2. */
static int __tcp_grow_window(const struct sock *sk, const struct sk_buff *skb)
{
	struct tcp_sock *tp = tcp_sk(sk);
	/* Optimize this! */
	int truesize = tcp_win_from_space(skb->truesize) >> 1;
	int window = tcp_win_from_space(sysctl_tcp_rmem[2]) >> 1;

	while (tp->rcv_ssthresh <= window) {
		if (truesize <= skb->len)
			return 2 * inet_csk(sk)->icsk_ack.rcv_mss;

		truesize >>= 1;
		window >>= 1;
	}
	return 0;
}

static void tcp_grow_window(struct sock *sk, const struct sk_buff *skb)
{
	struct tcp_sock *tp = tcp_sk(sk);
	struct sock *meta_sk = tp->mpc ? mptcp_meta_sk(sk) : sk;
	struct tcp_sock *meta_tp = tcp_sk(meta_sk);

	/* Check #1 */
	if (meta_tp->rcv_ssthresh < meta_tp->window_clamp &&
	    (int)meta_tp->rcv_ssthresh < tcp_space(sk) &&
	    !sk_under_memory_pressure(sk)) {
		int incr;

		/* Check #2. Increase window, if skb with such overhead
		 * will fit to rcvbuf in future.
		 */
		if (tcp_win_from_space(skb->truesize) <= skb->len)
			incr = 2 * meta_tp->advmss;
		else
			incr = __tcp_grow_window(meta_sk, skb);

		if (incr) {
			incr = max_t(int, incr, 2 * skb->len);
			meta_tp->rcv_ssthresh = min(meta_tp->rcv_ssthresh + incr,
					            meta_tp->window_clamp);
			inet_csk(sk)->icsk_ack.quick |= 1;
		}
	}
}

/* 3. Tuning rcvbuf, when connection enters established state. */

static void tcp_fixup_rcvbuf(struct sock *sk)
{
	u32 mss = tcp_sk(sk)->advmss;
	u32 icwnd = TCP_DEFAULT_INIT_RCVWND;
	int rcvmem;

	/* Limit to 10 segments if mss <= 1460,
	 * or 14600/mss segments, with a minimum of two segments.
	 */
	if (mss > 1460)
		icwnd = max_t(u32, (1460 * TCP_DEFAULT_INIT_RCVWND) / mss, 2);

	rcvmem = SKB_TRUESIZE(mss + MAX_TCP_HEADER);
	while (tcp_win_from_space(rcvmem) < mss)
		rcvmem += 128;

	rcvmem *= icwnd;

	if (sk->sk_rcvbuf < rcvmem)
		sk->sk_rcvbuf = min(rcvmem, sysctl_tcp_rmem[2]);
}

/* 4. Try to fixup all. It is made immediately after connection enters
 *    established state.
 */
static void tcp_init_buffer_space(struct sock *sk)
{
	struct tcp_sock *tp = tcp_sk(sk);
	int maxwin;

	if (!(sk->sk_userlocks & SOCK_RCVBUF_LOCK))
		tcp_fixup_rcvbuf(sk);
	if (!(sk->sk_userlocks & SOCK_SNDBUF_LOCK))
		tcp_fixup_sndbuf(sk);

	tp->rcvq_space.space = tp->rcv_wnd;

	maxwin = tcp_full_space(sk);

	if (tp->window_clamp >= maxwin) {
		tp->window_clamp = maxwin;

		if (sysctl_tcp_app_win && maxwin > 4 * tp->advmss)
			tp->window_clamp = max(maxwin -
					       (maxwin >> sysctl_tcp_app_win),
					       4 * tp->advmss);
	}

	/* Force reservation of one segment. */
	if (sysctl_tcp_app_win &&
	    tp->window_clamp > 2 * tp->advmss &&
	    tp->window_clamp + tp->advmss > maxwin)
		tp->window_clamp = max(2 * tp->advmss, maxwin - tp->advmss);

	tp->rcv_ssthresh = min(tp->rcv_ssthresh, tp->window_clamp);
	tp->snd_cwnd_stamp = tcp_time_stamp;

	if (tp->mpc) {
		mptcp_init_buffer_space(sk);
		mptcp_update_sndbuf(tp->mpcb);
	}
}

/* 5. Recalculate window clamp after socket hit its memory bounds. */
static void tcp_clamp_window(struct sock *sk)
{
	struct tcp_sock *tp = tcp_sk(sk);
	struct inet_connection_sock *icsk = inet_csk(sk);

	icsk->icsk_ack.quick = 0;

	if (sk->sk_rcvbuf < sysctl_tcp_rmem[2] &&
	    !(sk->sk_userlocks & SOCK_RCVBUF_LOCK) &&
	    !sk_under_memory_pressure(sk) &&
	    sk_memory_allocated(sk) < sk_prot_mem_limits(sk, 0)) {
		sk->sk_rcvbuf = min(atomic_read(&sk->sk_rmem_alloc),
				    sysctl_tcp_rmem[2]);
	}
	if (atomic_read(&sk->sk_rmem_alloc) > sk->sk_rcvbuf)
		tp->rcv_ssthresh = min(tp->window_clamp, 2U * tp->advmss);
}

/* Initialize RCV_MSS value.
 * RCV_MSS is an our guess about MSS used by the peer.
 * We haven't any direct information about the MSS.
 * It's better to underestimate the RCV_MSS rather than overestimate.
 * Overestimations make us ACKing less frequently than needed.
 * Underestimations are more easy to detect and fix by tcp_measure_rcv_mss().
 */
void tcp_initialize_rcv_mss(struct sock *sk)
{
	const struct tcp_sock *tp = tcp_sk(sk);
	unsigned int hint = min_t(unsigned int, tp->advmss, tp->mss_cache);

	hint = min(hint, tp->rcv_wnd / 2);
	hint = min(hint, TCP_MSS_DEFAULT);
	hint = max(hint, TCP_MIN_MSS);

	inet_csk(sk)->icsk_ack.rcv_mss = hint;
}
EXPORT_SYMBOL(tcp_initialize_rcv_mss);

/* Receiver "autotuning" code.
 *
 * The algorithm for RTT estimation w/o timestamps is based on
 * Dynamic Right-Sizing (DRS) by Wu Feng and Mike Fisk of LANL.
 * <http://public.lanl.gov/radiant/pubs.html#DRS>
 *
 * More detail on this code can be found at
 * <http://staff.psc.edu/jheffner/>,
 * though this reference is out of date.  A new paper
 * is pending.
 */
static void tcp_rcv_rtt_update(struct tcp_sock *tp, u32 sample, int win_dep)
{
	u32 new_sample = tp->rcv_rtt_est.rtt;
	long m = sample;

	if (m == 0)
		m = 1;

	if (new_sample != 0) {
		/* If we sample in larger samples in the non-timestamp
		 * case, we could grossly overestimate the RTT especially
		 * with chatty applications or bulk transfer apps which
		 * are stalled on filesystem I/O.
		 *
		 * Also, since we are only going for a minimum in the
		 * non-timestamp case, we do not smooth things out
		 * else with timestamps disabled convergence takes too
		 * long.
		 */
		if (!win_dep) {
			m -= (new_sample >> 3);
			new_sample += m;
		} else {
			m <<= 3;
			if (m < new_sample)
				new_sample = m;
		}
	} else {
		/* No previous measure. */
		new_sample = m << 3;
	}

	if (tp->rcv_rtt_est.rtt != new_sample)
		tp->rcv_rtt_est.rtt = new_sample;
}

static inline void tcp_rcv_rtt_measure(struct tcp_sock *tp)
{
	if (tp->rcv_rtt_est.time == 0)
		goto new_measure;
	if (before(tp->rcv_nxt, tp->rcv_rtt_est.seq))
		return;
	tcp_rcv_rtt_update(tp, tcp_time_stamp - tp->rcv_rtt_est.time, 1);

new_measure:
	tp->rcv_rtt_est.seq = tp->rcv_nxt + tp->rcv_wnd;
	tp->rcv_rtt_est.time = tcp_time_stamp;
}

static inline void tcp_rcv_rtt_measure_ts(struct sock *sk,
					  const struct sk_buff *skb)
{
	struct tcp_sock *tp = tcp_sk(sk);
	if (tp->rx_opt.rcv_tsecr &&
	    (TCP_SKB_CB(skb)->end_seq -
	     TCP_SKB_CB(skb)->seq >= inet_csk(sk)->icsk_ack.rcv_mss))
		tcp_rcv_rtt_update(tp, tcp_time_stamp - tp->rx_opt.rcv_tsecr, 0);
}

/*
 * This function should be called every time data is copied to user space.
 * It calculates the appropriate TCP receive buffer space.
 */
void tcp_rcv_space_adjust(struct sock *sk)
{
	struct tcp_sock *tp = tcp_sk(sk);
	int time;
	int space;

	if (tp->rcvq_space.time == 0)
		goto new_measure;

	time = tcp_time_stamp - tp->rcvq_space.time;
	if (tp->mpc) {
		if (mptcp_check_rtt(tp, time))
			return;
	} else if (time < (tp->rcv_rtt_est.rtt >> 3) || tp->rcv_rtt_est.rtt == 0)
		return;

	space = 2 * (tp->copied_seq - tp->rcvq_space.seq);

	space = max(tp->rcvq_space.space, space);

	if (tp->rcvq_space.space != space) {
		int rcvmem;

		tp->rcvq_space.space = space;

		if (sysctl_tcp_moderate_rcvbuf &&
		    !(sk->sk_userlocks & SOCK_RCVBUF_LOCK)) {
			int new_clamp = space;

			/* Receive space grows, normalize in order to
			 * take into account packet headers and sk_buff
			 * structure overhead.
			 */
			space /= tp->advmss;
			if (!space)
				space = 1;
			rcvmem = SKB_TRUESIZE(tp->advmss + MAX_TCP_HEADER);
			while (tcp_win_from_space(rcvmem) < tp->advmss)
				rcvmem += 128;
			space *= rcvmem;
			space = min(space, sysctl_tcp_rmem[2]);
			if (space > sk->sk_rcvbuf) {
				sk->sk_rcvbuf = space;

				/* Make the window clamp follow along.  */
				tp->window_clamp = new_clamp;
			}
		}
	}

new_measure:
	tp->rcvq_space.seq = tp->copied_seq;
	tp->rcvq_space.time = tcp_time_stamp;
}

/* There is something which you must keep in mind when you analyze the
 * behavior of the tp->ato delayed ack timeout interval.  When a
 * connection starts up, we want to ack as quickly as possible.  The
 * problem is that "good" TCP's do slow start at the beginning of data
 * transmission.  The means that until we send the first few ACK's the
 * sender will sit on his end and only queue most of his data, because
 * he can only send snd_cwnd unacked packets at any given time.  For
 * each ACK we send, he increments snd_cwnd and transmits more of his
 * queue.  -DaveM
 */
static void tcp_event_data_recv(struct sock *sk, struct sk_buff *skb)
{
	struct tcp_sock *tp = tcp_sk(sk);
	struct inet_connection_sock *icsk = inet_csk(sk);
	u32 now;

	inet_csk_schedule_ack(sk);

	tcp_measure_rcv_mss(sk, skb);

	tcp_rcv_rtt_measure(tp);

	now = tcp_time_stamp;

	if (!icsk->icsk_ack.ato) {
		/* The _first_ data packet received, initialize
		 * delayed ACK engine.
		 */
		tcp_incr_quickack(sk);
		icsk->icsk_ack.ato = TCP_ATO_MIN;
	} else {
		int m = now - icsk->icsk_ack.lrcvtime;

		if (m <= TCP_ATO_MIN / 2) {
			/* The fastest case is the first. */
			icsk->icsk_ack.ato = (icsk->icsk_ack.ato >> 1) + TCP_ATO_MIN / 2;
		} else if (m < icsk->icsk_ack.ato) {
			icsk->icsk_ack.ato = (icsk->icsk_ack.ato >> 1) + m;
			if (icsk->icsk_ack.ato > icsk->icsk_rto)
				icsk->icsk_ack.ato = icsk->icsk_rto;
		} else if (m > icsk->icsk_rto) {
			/* Too long gap. Apparently sender failed to
			 * restart window, so that we send ACKs quickly.
			 */
			tcp_incr_quickack(sk);
			sk_mem_reclaim(sk);
		}
	}
	icsk->icsk_ack.lrcvtime = now;

	TCP_ECN_check_ce(tp, skb);

	if (skb->len >= 128)
		tcp_grow_window(sk, skb);
}

/* Called to compute a smoothed rtt estimate. The data fed to this
 * routine either comes from timestamps, or from segments that were
 * known _not_ to have been retransmitted [see Karn/Partridge
 * Proceedings SIGCOMM 87]. The algorithm is from the SIGCOMM 88
 * piece by Van Jacobson.
 * NOTE: the next three routines used to be one big routine.
 * To save cycles in the RFC 1323 implementation it was better to break
 * it up into three procedures. -- erics
 */
static void tcp_rtt_estimator(struct sock *sk, const __u32 mrtt)
{
	struct tcp_sock *tp = tcp_sk(sk);
	long m = mrtt; /* RTT */

	/*	The following amusing code comes from Jacobson's
	 *	article in SIGCOMM '88.  Note that rtt and mdev
	 *	are scaled versions of rtt and mean deviation.
	 *	This is designed to be as fast as possible
	 *	m stands for "measurement".
	 *
	 *	On a 1990 paper the rto value is changed to:
	 *	RTO = rtt + 4 * mdev
	 *
	 * Funny. This algorithm seems to be very broken.
	 * These formulae increase RTO, when it should be decreased, increase
	 * too slowly, when it should be increased quickly, decrease too quickly
	 * etc. I guess in BSD RTO takes ONE value, so that it is absolutely
	 * does not matter how to _calculate_ it. Seems, it was trap
	 * that VJ failed to avoid. 8)
	 */
	if (m == 0)
		m = 1;
	if (tp->srtt != 0) {
		m -= (tp->srtt >> 3);	/* m is now error in rtt est */
		tp->srtt += m;		/* rtt = 7/8 rtt + 1/8 new */
		if (m < 0) {
			m = -m;		/* m is now abs(error) */
			m -= (tp->mdev >> 2);   /* similar update on mdev */
			/* This is similar to one of Eifel findings.
			 * Eifel blocks mdev updates when rtt decreases.
			 * This solution is a bit different: we use finer gain
			 * for mdev in this case (alpha*beta).
			 * Like Eifel it also prevents growth of rto,
			 * but also it limits too fast rto decreases,
			 * happening in pure Eifel.
			 */
			if (m > 0)
				m >>= 3;
		} else {
			m -= (tp->mdev >> 2);   /* similar update on mdev */
		}
		tp->mdev += m;	    	/* mdev = 3/4 mdev + 1/4 new */
		if (tp->mdev > tp->mdev_max) {
			tp->mdev_max = tp->mdev;
			if (tp->mdev_max > tp->rttvar)
				tp->rttvar = tp->mdev_max;
		}
		if (after(tp->snd_una, tp->rtt_seq)) {
			if (tp->mdev_max < tp->rttvar)
				tp->rttvar -= (tp->rttvar - tp->mdev_max) >> 2;
			tp->rtt_seq = tp->snd_nxt;
			tp->mdev_max = tcp_rto_min(sk);
		}
	} else {
		/* no previous measure. */
		tp->srtt = m << 3;	/* take the measured time to be rtt */
		tp->mdev = m << 1;	/* make sure rto = 3*rtt */
		tp->mdev_max = tp->rttvar = max(tp->mdev, tcp_rto_min(sk));
		tp->rtt_seq = tp->snd_nxt;
	}
}

/* Calculate rto without backoff.  This is the second half of Van Jacobson's
 * routine referred to above.
 */
void tcp_set_rto(struct sock *sk)
{
	const struct tcp_sock *tp = tcp_sk(sk);
	/* Old crap is replaced with new one. 8)
	 *
	 * More seriously:
	 * 1. If rtt variance happened to be less 50msec, it is hallucination.
	 *    It cannot be less due to utterly erratic ACK generation made
	 *    at least by solaris and freebsd. "Erratic ACKs" has _nothing_
	 *    to do with delayed acks, because at cwnd>2 true delack timeout
	 *    is invisible. Actually, Linux-2.4 also generates erratic
	 *    ACKs in some circumstances.
	 */
	inet_csk(sk)->icsk_rto = __tcp_set_rto(tp);

	/* 2. Fixups made earlier cannot be right.
	 *    If we do not estimate RTO correctly without them,
	 *    all the algo is pure shit and should be replaced
	 *    with correct one. It is exactly, which we pretend to do.
	 */

	/* NOTE: clamping at TCP_RTO_MIN is not required, current algo
	 * guarantees that rto is higher.
	 */
	tcp_bound_rto(sk);
	mptcp_set_rto(sk);
}

__u32 tcp_init_cwnd(const struct tcp_sock *tp, const struct dst_entry *dst)
{
	__u32 cwnd = (dst ? dst_metric(dst, RTAX_INITCWND) : 0);

	if (!cwnd)
		cwnd = TCP_INIT_CWND;
	return min_t(__u32, cwnd, tp->snd_cwnd_clamp);
}

/* Set slow start threshold and cwnd not falling to slow start */
void tcp_enter_cwr(struct sock *sk, const int set_ssthresh)
{
	struct tcp_sock *tp = tcp_sk(sk);
	const struct inet_connection_sock *icsk = inet_csk(sk);

	tp->prior_ssthresh = 0;
	tp->bytes_acked = 0;
	if (icsk->icsk_ca_state < TCP_CA_CWR) {
		tp->undo_marker = 0;
		if (set_ssthresh)
			tp->snd_ssthresh = icsk->icsk_ca_ops->ssthresh(sk);
		tp->snd_cwnd = min(tp->snd_cwnd,
				   tcp_packets_in_flight(tp) + 1U);
		tp->snd_cwnd_cnt = 0;
		tp->high_seq = tp->snd_nxt;
		tp->snd_cwnd_stamp = tcp_time_stamp;
		TCP_ECN_queue_cwr(tp);

		tcp_set_ca_state(sk, TCP_CA_CWR);
	}
}

/*
 * Packet counting of FACK is based on in-order assumptions, therefore TCP
 * disables it when reordering is detected
 */
void tcp_disable_fack(struct tcp_sock *tp)
{
	/* RFC3517 uses different metric in lost marker => reset on change */
	if (tcp_is_fack(tp))
		tp->lost_skb_hint = NULL;
	tp->rx_opt.sack_ok &= ~TCP_FACK_ENABLED;
}

/* Take a notice that peer is sending D-SACKs */
static void tcp_dsack_seen(struct tcp_sock *tp)
{
	tp->rx_opt.sack_ok |= TCP_DSACK_SEEN;
}

static void tcp_update_reordering(struct sock *sk, const int metric,
				  const int ts)
{
	struct tcp_sock *tp = tcp_sk(sk);
	if (metric > tp->reordering) {
		int mib_idx;

		tp->reordering = min(TCP_MAX_REORDERING, metric);

		/* This exciting event is worth to be remembered. 8) */
		if (ts)
			mib_idx = LINUX_MIB_TCPTSREORDER;
		else if (tcp_is_reno(tp))
			mib_idx = LINUX_MIB_TCPRENOREORDER;
		else if (tcp_is_fack(tp))
			mib_idx = LINUX_MIB_TCPFACKREORDER;
		else
			mib_idx = LINUX_MIB_TCPSACKREORDER;

		NET_INC_STATS_BH(sock_net(sk), mib_idx);
#if FASTRETRANS_DEBUG > 1
		pr_debug("Disorder%d %d %u f%u s%u rr%d\n",
			 tp->rx_opt.sack_ok, inet_csk(sk)->icsk_ca_state,
			 tp->reordering,
			 tp->fackets_out,
			 tp->sacked_out,
			 tp->undo_marker ? tp->undo_retrans : 0);
#endif
		tcp_disable_fack(tp);
	}

	if (metric > 0)
		tcp_disable_early_retrans(tp);
}

/* This must be called before lost_out is incremented */
static void tcp_verify_retransmit_hint(struct tcp_sock *tp, struct sk_buff *skb)
{
	if ((tp->retransmit_skb_hint == NULL) ||
	    before(TCP_SKB_CB(skb)->seq,
		   TCP_SKB_CB(tp->retransmit_skb_hint)->seq))
		tp->retransmit_skb_hint = skb;

	if (!tp->lost_out ||
	    after(TCP_SKB_CB(skb)->end_seq, tp->retransmit_high))
		tp->retransmit_high = TCP_SKB_CB(skb)->end_seq;
}

static void tcp_skb_mark_lost(struct tcp_sock *tp, struct sk_buff *skb)
{
	if (!(TCP_SKB_CB(skb)->sacked & (TCPCB_LOST|TCPCB_SACKED_ACKED))) {
		tcp_verify_retransmit_hint(tp, skb);

		tp->lost_out += tcp_skb_pcount(skb);
		TCP_SKB_CB(skb)->sacked |= TCPCB_LOST;
	}
}

static void tcp_skb_mark_lost_uncond_verify(struct tcp_sock *tp,
					    struct sk_buff *skb)
{
	tcp_verify_retransmit_hint(tp, skb);

	if (!(TCP_SKB_CB(skb)->sacked & (TCPCB_LOST|TCPCB_SACKED_ACKED))) {
		tp->lost_out += tcp_skb_pcount(skb);
		TCP_SKB_CB(skb)->sacked |= TCPCB_LOST;
	}
}

/* This procedure tags the retransmission queue when SACKs arrive.
 *
 * We have three tag bits: SACKED(S), RETRANS(R) and LOST(L).
 * Packets in queue with these bits set are counted in variables
 * sacked_out, retrans_out and lost_out, correspondingly.
 *
 * Valid combinations are:
 * Tag  InFlight	Description
 * 0	1		- orig segment is in flight.
 * S	0		- nothing flies, orig reached receiver.
 * L	0		- nothing flies, orig lost by net.
 * R	2		- both orig and retransmit are in flight.
 * L|R	1		- orig is lost, retransmit is in flight.
 * S|R  1		- orig reached receiver, retrans is still in flight.
 * (L|S|R is logically valid, it could occur when L|R is sacked,
 *  but it is equivalent to plain S and code short-curcuits it to S.
 *  L|S is logically invalid, it would mean -1 packet in flight 8))
 *
 * These 6 states form finite state machine, controlled by the following events:
 * 1. New ACK (+SACK) arrives. (tcp_sacktag_write_queue())
 * 2. Retransmission. (tcp_retransmit_skb(), tcp_xmit_retransmit_queue())
 * 3. Loss detection event of two flavors:
 *	A. Scoreboard estimator decided the packet is lost.
 *	   A'. Reno "three dupacks" marks head of queue lost.
 *	   A''. Its FACK modification, head until snd.fack is lost.
 *	B. SACK arrives sacking SND.NXT at the moment, when the
 *	   segment was retransmitted.
 * 4. D-SACK added new rule: D-SACK changes any tag to S.
 *
 * It is pleasant to note, that state diagram turns out to be commutative,
 * so that we are allowed not to be bothered by order of our actions,
 * when multiple events arrive simultaneously. (see the function below).
 *
 * Reordering detection.
 * --------------------
 * Reordering metric is maximal distance, which a packet can be displaced
 * in packet stream. With SACKs we can estimate it:
 *
 * 1. SACK fills old hole and the corresponding segment was not
 *    ever retransmitted -> reordering. Alas, we cannot use it
 *    when segment was retransmitted.
 * 2. The last flaw is solved with D-SACK. D-SACK arrives
 *    for retransmitted and already SACKed segment -> reordering..
 * Both of these heuristics are not used in Loss state, when we cannot
 * account for retransmits accurately.
 *
 * SACK block validation.
 * ----------------------
 *
 * SACK block range validation checks that the received SACK block fits to
 * the expected sequence limits, i.e., it is between SND.UNA and SND.NXT.
 * Note that SND.UNA is not included to the range though being valid because
 * it means that the receiver is rather inconsistent with itself reporting
 * SACK reneging when it should advance SND.UNA. Such SACK block this is
 * perfectly valid, however, in light of RFC2018 which explicitly states
 * that "SACK block MUST reflect the newest segment.  Even if the newest
 * segment is going to be discarded ...", not that it looks very clever
 * in case of head skb. Due to potentional receiver driven attacks, we
 * choose to avoid immediate execution of a walk in write queue due to
 * reneging and defer head skb's loss recovery to standard loss recovery
 * procedure that will eventually trigger (nothing forbids us doing this).
 *
 * Implements also blockage to start_seq wrap-around. Problem lies in the
 * fact that though start_seq (s) is before end_seq (i.e., not reversed),
 * there's no guarantee that it will be before snd_nxt (n). The problem
 * happens when start_seq resides between end_seq wrap (e_w) and snd_nxt
 * wrap (s_w):
 *
 *         <- outs wnd ->                          <- wrapzone ->
 *         u     e      n                         u_w   e_w  s n_w
 *         |     |      |                          |     |   |  |
 * |<------------+------+----- TCP seqno space --------------+---------->|
 * ...-- <2^31 ->|                                           |<--------...
 * ...---- >2^31 ------>|                                    |<--------...
 *
 * Current code wouldn't be vulnerable but it's better still to discard such
 * crazy SACK blocks. Doing this check for start_seq alone closes somewhat
 * similar case (end_seq after snd_nxt wrap) as earlier reversed check in
 * snd_nxt wrap -> snd_una region will then become "well defined", i.e.,
 * equal to the ideal case (infinite seqno space without wrap caused issues).
 *
 * With D-SACK the lower bound is extended to cover sequence space below
 * SND.UNA down to undo_marker, which is the last point of interest. Yet
 * again, D-SACK block must not to go across snd_una (for the same reason as
 * for the normal SACK blocks, explained above). But there all simplicity
 * ends, TCP might receive valid D-SACKs below that. As long as they reside
 * fully below undo_marker they do not affect behavior in anyway and can
 * therefore be safely ignored. In rare cases (which are more or less
 * theoretical ones), the D-SACK will nicely cross that boundary due to skb
 * fragmentation and packet reordering past skb's retransmission. To consider
 * them correctly, the acceptable range must be extended even more though
 * the exact amount is rather hard to quantify. However, tp->max_window can
 * be used as an exaggerated estimate.
 */
static bool tcp_is_sackblock_valid(struct tcp_sock *tp, bool is_dsack,
				   u32 start_seq, u32 end_seq)
{
	/* Too far in future, or reversed (interpretation is ambiguous) */
	if (after(end_seq, tp->snd_nxt) || !before(start_seq, end_seq))
		return false;

	/* Nasty start_seq wrap-around check (see comments above) */
	if (!before(start_seq, tp->snd_nxt))
		return false;

	/* In outstanding window? ...This is valid exit for D-SACKs too.
	 * start_seq == snd_una is non-sensical (see comments above)
	 */
	if (after(start_seq, tp->snd_una))
		return true;

	if (!is_dsack || !tp->undo_marker)
		return false;

	/* ...Then it's D-SACK, and must reside below snd_una completely */
	if (after(end_seq, tp->snd_una))
		return false;

	if (!before(start_seq, tp->undo_marker))
		return true;

	/* Too old */
	if (!after(end_seq, tp->undo_marker))
		return false;

	/* Undo_marker boundary crossing (overestimates a lot). Known already:
	 *   start_seq < undo_marker and end_seq >= undo_marker.
	 */
	return !before(start_seq, end_seq - tp->max_window);
}

/* Check for lost retransmit. This superb idea is borrowed from "ratehalving".
 * Event "B". Later note: FACK people cheated me again 8), we have to account
 * for reordering! Ugly, but should help.
 *
 * Search retransmitted skbs from write_queue that were sent when snd_nxt was
 * less than what is now known to be received by the other end (derived from
 * highest SACK block). Also calculate the lowest snd_nxt among the remaining
 * retransmitted skbs to avoid some costly processing per ACKs.
 */
static void tcp_mark_lost_retrans(struct sock *sk)
{
	const struct inet_connection_sock *icsk = inet_csk(sk);
	struct tcp_sock *tp = tcp_sk(sk);
	struct sk_buff *skb;
	int cnt = 0;
	u32 new_low_seq = tp->snd_nxt;
	u32 received_upto = tcp_highest_sack_seq(tp);

	if (!tcp_is_fack(tp) || !tp->retrans_out ||
	    !after(received_upto, tp->lost_retrans_low) ||
	    icsk->icsk_ca_state != TCP_CA_Recovery)
		return;

	tcp_for_write_queue(skb, sk) {
		u32 ack_seq = TCP_SKB_CB(skb)->ack_seq;

		if (skb == tcp_send_head(sk))
			break;
		if (cnt == tp->retrans_out)
			break;
		if (!after(TCP_SKB_CB(skb)->end_seq, tp->snd_una))
			continue;

		if (!(TCP_SKB_CB(skb)->sacked & TCPCB_SACKED_RETRANS))
			continue;

		/* TODO: We would like to get rid of tcp_is_fack(tp) only
		 * constraint here (see above) but figuring out that at
		 * least tp->reordering SACK blocks reside between ack_seq
		 * and received_upto is not easy task to do cheaply with
		 * the available datastructures.
		 *
		 * Whether FACK should check here for tp->reordering segs
		 * in-between one could argue for either way (it would be
		 * rather simple to implement as we could count fack_count
		 * during the walk and do tp->fackets_out - fack_count).
		 */
		if (after(received_upto, ack_seq)) {
			TCP_SKB_CB(skb)->sacked &= ~TCPCB_SACKED_RETRANS;
			tp->retrans_out -= tcp_skb_pcount(skb);

			tcp_skb_mark_lost_uncond_verify(tp, skb);
			NET_INC_STATS_BH(sock_net(sk), LINUX_MIB_TCPLOSTRETRANSMIT);
		} else {
			if (before(ack_seq, new_low_seq))
				new_low_seq = ack_seq;
			cnt += tcp_skb_pcount(skb);
		}
	}

	if (tp->retrans_out)
		tp->lost_retrans_low = new_low_seq;
}

static bool tcp_check_dsack(struct sock *sk, const struct sk_buff *ack_skb,
			    struct tcp_sack_block_wire *sp, int num_sacks,
			    u32 prior_snd_una)
{
	struct tcp_sock *tp = tcp_sk(sk);
	u32 start_seq_0 = get_unaligned_be32(&sp[0].start_seq);
	u32 end_seq_0 = get_unaligned_be32(&sp[0].end_seq);
	bool dup_sack = false;

	if (before(start_seq_0, TCP_SKB_CB(ack_skb)->ack_seq)) {
		dup_sack = true;
		tcp_dsack_seen(tp);
		NET_INC_STATS_BH(sock_net(sk), LINUX_MIB_TCPDSACKRECV);
	} else if (num_sacks > 1) {
		u32 end_seq_1 = get_unaligned_be32(&sp[1].end_seq);
		u32 start_seq_1 = get_unaligned_be32(&sp[1].start_seq);

		if (!after(end_seq_0, end_seq_1) &&
		    !before(start_seq_0, start_seq_1)) {
			dup_sack = true;
			tcp_dsack_seen(tp);
			NET_INC_STATS_BH(sock_net(sk),
					LINUX_MIB_TCPDSACKOFORECV);
		}
	}

	/* D-SACK for already forgotten data... Do dumb counting. */
	if (dup_sack && tp->undo_marker && tp->undo_retrans &&
	    !after(end_seq_0, prior_snd_una) &&
	    after(end_seq_0, tp->undo_marker))
		tp->undo_retrans--;

	return dup_sack;
}

struct tcp_sacktag_state {
	int reord;
	int fack_count;
	int flag;
};

/* Check if skb is fully within the SACK block. In presence of GSO skbs,
 * the incoming SACK may not exactly match but we can find smaller MSS
 * aligned portion of it that matches. Therefore we might need to fragment
 * which may fail and creates some hassle (caller must handle error case
 * returns).
 *
 * FIXME: this could be merged to shift decision code
 */
static int tcp_match_skb_to_sack(struct sock *sk, struct sk_buff *skb,
				  u32 start_seq, u32 end_seq)
{
	int err;
	bool in_sack;
	unsigned int pkt_len;
	unsigned int mss;

	in_sack = !after(start_seq, TCP_SKB_CB(skb)->seq) &&
		  !before(end_seq, TCP_SKB_CB(skb)->end_seq);

	if (tcp_skb_pcount(skb) > 1 && !in_sack &&
	    after(TCP_SKB_CB(skb)->end_seq, start_seq)) {
		mss = tcp_skb_mss(skb);
		in_sack = !after(start_seq, TCP_SKB_CB(skb)->seq);

		if (!in_sack) {
			pkt_len = start_seq - TCP_SKB_CB(skb)->seq;
			if (pkt_len < mss)
				pkt_len = mss;
		} else {
			pkt_len = end_seq - TCP_SKB_CB(skb)->seq;
			if (pkt_len < mss)
				return -EINVAL;
		}

		/* Round if necessary so that SACKs cover only full MSSes
		 * and/or the remaining small portion (if present)
		 */
		if (pkt_len > mss) {
			unsigned int new_len = (pkt_len / mss) * mss;
			if (!in_sack && new_len < pkt_len) {
				new_len += mss;
				if (new_len > skb->len)
					return 0;
			}
			pkt_len = new_len;
		}
		err = tcp_fragment(sk, skb, pkt_len, mss);
		if (err < 0)
			return err;
	}

	return in_sack;
}

/* Mark the given newly-SACKed range as such, adjusting counters and hints. */
static u8 tcp_sacktag_one(struct sock *sk,
			  struct tcp_sacktag_state *state, u8 sacked,
			  u32 start_seq, u32 end_seq,
			  bool dup_sack, int pcount)
{
	struct tcp_sock *tp = tcp_sk(sk);
	int fack_count = state->fack_count;

	/* Account D-SACK for retransmitted packet. */
	if (dup_sack && (sacked & TCPCB_RETRANS)) {
		if (tp->undo_marker && tp->undo_retrans &&
		    after(end_seq, tp->undo_marker))
			tp->undo_retrans--;
		if (sacked & TCPCB_SACKED_ACKED)
			state->reord = min(fack_count, state->reord);
	}

	/* Nothing to do; acked frame is about to be dropped (was ACKed). */
	if (!after(end_seq, tp->snd_una))
		return sacked;

	if (!(sacked & TCPCB_SACKED_ACKED)) {
		if (sacked & TCPCB_SACKED_RETRANS) {
			/* If the segment is not tagged as lost,
			 * we do not clear RETRANS, believing
			 * that retransmission is still in flight.
			 */
			if (sacked & TCPCB_LOST) {
				sacked &= ~(TCPCB_LOST|TCPCB_SACKED_RETRANS);
				tp->lost_out -= pcount;
				tp->retrans_out -= pcount;
			}
		} else {
			if (!(sacked & TCPCB_RETRANS)) {
				/* New sack for not retransmitted frame,
				 * which was in hole. It is reordering.
				 */
				if (before(start_seq,
					   tcp_highest_sack_seq(tp)))
					state->reord = min(fack_count,
							   state->reord);

				/* SACK enhanced F-RTO (RFC4138; Appendix B) */
				if (!after(end_seq, tp->frto_highmark))
					state->flag |= FLAG_ONLY_ORIG_SACKED;
			}

			if (sacked & TCPCB_LOST) {
				sacked &= ~TCPCB_LOST;
				tp->lost_out -= pcount;
			}
		}

		sacked |= TCPCB_SACKED_ACKED;
		state->flag |= FLAG_DATA_SACKED;
		tp->sacked_out += pcount;

		fack_count += pcount;

		/* Lost marker hint past SACKed? Tweak RFC3517 cnt */
		if (!tcp_is_fack(tp) && (tp->lost_skb_hint != NULL) &&
		    before(start_seq, TCP_SKB_CB(tp->lost_skb_hint)->seq))
			tp->lost_cnt_hint += pcount;

		if (fack_count > tp->fackets_out)
			tp->fackets_out = fack_count;
	}

	/* D-SACK. We can detect redundant retransmission in S|R and plain R
	 * frames and clear it. undo_retrans is decreased above, L|R frames
	 * are accounted above as well.
	 */
	if (dup_sack && (sacked & TCPCB_SACKED_RETRANS)) {
		sacked &= ~TCPCB_SACKED_RETRANS;
		tp->retrans_out -= pcount;
	}

	return sacked;
}

/* Shift newly-SACKed bytes from this skb to the immediately previous
 * already-SACKed sk_buff. Mark the newly-SACKed bytes as such.
 */
static bool tcp_shifted_skb(struct sock *sk, struct sk_buff *skb,
			    struct tcp_sacktag_state *state,
			    unsigned int pcount, int shifted, int mss,
			    bool dup_sack)
{
	struct tcp_sock *tp = tcp_sk(sk);
	struct sk_buff *prev = tcp_write_queue_prev(sk, skb);
	u32 start_seq = TCP_SKB_CB(skb)->seq;	/* start of newly-SACKed */
	u32 end_seq = start_seq + shifted;	/* end of newly-SACKed */

	BUG_ON(!pcount);

	/* Adjust counters and hints for the newly sacked sequence
	 * range but discard the return value since prev is already
	 * marked. We must tag the range first because the seq
	 * advancement below implicitly advances
	 * tcp_highest_sack_seq() when skb is highest_sack.
	 */
	tcp_sacktag_one(sk, state, TCP_SKB_CB(skb)->sacked,
			start_seq, end_seq, dup_sack, pcount);

	if (skb == tp->lost_skb_hint)
		tp->lost_cnt_hint += pcount;

	TCP_SKB_CB(prev)->end_seq += shifted;
	TCP_SKB_CB(skb)->seq += shifted;

	skb_shinfo(prev)->gso_segs += pcount;
	BUG_ON(skb_shinfo(skb)->gso_segs < pcount);
	skb_shinfo(skb)->gso_segs -= pcount;

	/* When we're adding to gso_segs == 1, gso_size will be zero,
	 * in theory this shouldn't be necessary but as long as DSACK
	 * code can come after this skb later on it's better to keep
	 * setting gso_size to something.
	 */
	if (!skb_shinfo(prev)->gso_size) {
		skb_shinfo(prev)->gso_size = mss;
		skb_shinfo(prev)->gso_type = sk->sk_gso_type;
	}

	/* CHECKME: To clear or not to clear? Mimics normal skb currently */
	if (skb_shinfo(skb)->gso_segs <= 1) {
		skb_shinfo(skb)->gso_size = 0;
		skb_shinfo(skb)->gso_type = 0;
	}

	/* Difference in this won't matter, both ACKed by the same cumul. ACK */
	TCP_SKB_CB(prev)->sacked |= (TCP_SKB_CB(skb)->sacked & TCPCB_EVER_RETRANS);

	if (skb->len > 0) {
		BUG_ON(!tcp_skb_pcount(skb));
		NET_INC_STATS_BH(sock_net(sk), LINUX_MIB_SACKSHIFTED);
		return false;
	}

	/* Whole SKB was eaten :-) */

	if (skb == tp->retransmit_skb_hint)
		tp->retransmit_skb_hint = prev;
	if (skb == tp->scoreboard_skb_hint)
		tp->scoreboard_skb_hint = prev;
	if (skb == tp->lost_skb_hint) {
		tp->lost_skb_hint = prev;
		tp->lost_cnt_hint -= tcp_skb_pcount(prev);
	}

	TCP_SKB_CB(skb)->tcp_flags |= TCP_SKB_CB(prev)->tcp_flags;
	if (skb == tcp_highest_sack(sk))
		tcp_advance_highest_sack(sk, skb);

	tcp_unlink_write_queue(skb, sk);
	sk_wmem_free_skb(sk, skb);

	NET_INC_STATS_BH(sock_net(sk), LINUX_MIB_SACKMERGED);

	return true;
}

/* I wish gso_size would have a bit more sane initialization than
 * something-or-zero which complicates things
 */
static int tcp_skb_seglen(const struct sk_buff *skb)
{
	return tcp_skb_pcount(skb) == 1 ? skb->len : tcp_skb_mss(skb);
}

/* Shifting pages past head area doesn't work */
static int skb_can_shift(const struct sk_buff *skb)
{
	return !skb_headlen(skb) && skb_is_nonlinear(skb);
}

/* Try collapsing SACK blocks spanning across multiple skbs to a single
 * skb.
 */
static struct sk_buff *tcp_shift_skb_data(struct sock *sk, struct sk_buff *skb,
					  struct tcp_sacktag_state *state,
					  u32 start_seq, u32 end_seq,
					  bool dup_sack)
{
	struct tcp_sock *tp = tcp_sk(sk);
	struct sk_buff *prev;
	int mss;
	int pcount = 0;
	int len;
	int in_sack;

	if (!sk_can_gso(sk))
		goto fallback;

	/* Normally R but no L won't result in plain S */
	if (!dup_sack &&
	    (TCP_SKB_CB(skb)->sacked & (TCPCB_LOST|TCPCB_SACKED_RETRANS)) == TCPCB_SACKED_RETRANS)
		goto fallback;
	if (!skb_can_shift(skb))
		goto fallback;
	/* This frame is about to be dropped (was ACKed). */
	if (!after(TCP_SKB_CB(skb)->end_seq, tp->snd_una))
		goto fallback;

	/* Can only happen with delayed DSACK + discard craziness */
	if (unlikely(skb == tcp_write_queue_head(sk)))
		goto fallback;
	prev = tcp_write_queue_prev(sk, skb);

	if ((TCP_SKB_CB(prev)->sacked & TCPCB_TAGBITS) != TCPCB_SACKED_ACKED)
		goto fallback;

	in_sack = !after(start_seq, TCP_SKB_CB(skb)->seq) &&
		  !before(end_seq, TCP_SKB_CB(skb)->end_seq);

	if (in_sack) {
		len = skb->len;
		pcount = tcp_skb_pcount(skb);
		mss = tcp_skb_seglen(skb);

		/* TODO: Fix DSACKs to not fragment already SACKed and we can
		 * drop this restriction as unnecessary
		 */
		if (mss != tcp_skb_seglen(prev))
			goto fallback;
	} else {
		if (!after(TCP_SKB_CB(skb)->end_seq, start_seq))
			goto noop;
		/* CHECKME: This is non-MSS split case only?, this will
		 * cause skipped skbs due to advancing loop btw, original
		 * has that feature too
		 */
		if (tcp_skb_pcount(skb) <= 1)
			goto noop;

		in_sack = !after(start_seq, TCP_SKB_CB(skb)->seq);
		if (!in_sack) {
			/* TODO: head merge to next could be attempted here
			 * if (!after(TCP_SKB_CB(skb)->end_seq, end_seq)),
			 * though it might not be worth of the additional hassle
			 *
			 * ...we can probably just fallback to what was done
			 * previously. We could try merging non-SACKed ones
			 * as well but it probably isn't going to buy off
			 * because later SACKs might again split them, and
			 * it would make skb timestamp tracking considerably
			 * harder problem.
			 */
			goto fallback;
		}

		len = end_seq - TCP_SKB_CB(skb)->seq;
		BUG_ON(len < 0);
		BUG_ON(len > skb->len);

		/* MSS boundaries should be honoured or else pcount will
		 * severely break even though it makes things bit trickier.
		 * Optimize common case to avoid most of the divides
		 */
		mss = tcp_skb_mss(skb);

		/* TODO: Fix DSACKs to not fragment already SACKed and we can
		 * drop this restriction as unnecessary
		 */
		if (mss != tcp_skb_seglen(prev))
			goto fallback;

		if (len == mss) {
			pcount = 1;
		} else if (len < mss) {
			goto noop;
		} else {
			pcount = len / mss;
			len = pcount * mss;
		}
	}

	/* tcp_sacktag_one() won't SACK-tag ranges below snd_una */
	if (!after(TCP_SKB_CB(skb)->seq + len, tp->snd_una))
		goto fallback;

	if (!skb_shift(prev, skb, len))
		goto fallback;
	if (!tcp_shifted_skb(sk, skb, state, pcount, len, mss, dup_sack))
		goto out;

	/* Hole filled allows collapsing with the next as well, this is very
	 * useful when hole on every nth skb pattern happens
	 */
	if (prev == tcp_write_queue_tail(sk))
		goto out;
	skb = tcp_write_queue_next(sk, prev);

	if (!skb_can_shift(skb) ||
	    (skb == tcp_send_head(sk)) ||
	    ((TCP_SKB_CB(skb)->sacked & TCPCB_TAGBITS) != TCPCB_SACKED_ACKED) ||
	    (mss != tcp_skb_seglen(skb)))
		goto out;

	len = skb->len;
	if (skb_shift(prev, skb, len)) {
		pcount += tcp_skb_pcount(skb);
		tcp_shifted_skb(sk, skb, state, tcp_skb_pcount(skb), len, mss, 0);
	}

out:
	state->fack_count += pcount;
	return prev;

noop:
	return skb;

fallback:
	NET_INC_STATS_BH(sock_net(sk), LINUX_MIB_SACKSHIFTFALLBACK);
	return NULL;
}

static struct sk_buff *tcp_sacktag_walk(struct sk_buff *skb, struct sock *sk,
					struct tcp_sack_block *next_dup,
					struct tcp_sacktag_state *state,
					u32 start_seq, u32 end_seq,
					bool dup_sack_in)
{
	struct tcp_sock *tp = tcp_sk(sk);
	struct sk_buff *tmp;

	tcp_for_write_queue_from(skb, sk) {
		int in_sack = 0;
		bool dup_sack = dup_sack_in;

		if (skb == tcp_send_head(sk))
			break;

		/* queue is in-order => we can short-circuit the walk early */
		if (!before(TCP_SKB_CB(skb)->seq, end_seq))
			break;

		if ((next_dup != NULL) &&
		    before(TCP_SKB_CB(skb)->seq, next_dup->end_seq)) {
			in_sack = tcp_match_skb_to_sack(sk, skb,
							next_dup->start_seq,
							next_dup->end_seq);
			if (in_sack > 0)
				dup_sack = true;
		}

		/* skb reference here is a bit tricky to get right, since
		 * shifting can eat and free both this skb and the next,
		 * so not even _safe variant of the loop is enough.
		 */
		if (in_sack <= 0) {
			tmp = tcp_shift_skb_data(sk, skb, state,
						 start_seq, end_seq, dup_sack);
			if (tmp != NULL) {
				if (tmp != skb) {
					skb = tmp;
					continue;
				}

				in_sack = 0;
			} else {
				in_sack = tcp_match_skb_to_sack(sk, skb,
								start_seq,
								end_seq);
			}
		}

		if (unlikely(in_sack < 0))
			break;

		if (in_sack) {
			TCP_SKB_CB(skb)->sacked =
				tcp_sacktag_one(sk,
						state,
						TCP_SKB_CB(skb)->sacked,
						TCP_SKB_CB(skb)->seq,
						TCP_SKB_CB(skb)->end_seq,
						dup_sack,
						tcp_skb_pcount(skb));

			if (!before(TCP_SKB_CB(skb)->seq,
				    tcp_highest_sack_seq(tp)))
				tcp_advance_highest_sack(sk, skb);
		}

		state->fack_count += tcp_skb_pcount(skb);
	}
	return skb;
}

/* Avoid all extra work that is being done by sacktag while walking in
 * a normal way
 */
static struct sk_buff *tcp_sacktag_skip(struct sk_buff *skb, struct sock *sk,
					struct tcp_sacktag_state *state,
					u32 skip_to_seq)
{
	tcp_for_write_queue_from(skb, sk) {
		if (skb == tcp_send_head(sk))
			break;

		if (after(TCP_SKB_CB(skb)->end_seq, skip_to_seq))
			break;

		state->fack_count += tcp_skb_pcount(skb);
	}
	return skb;
}

static struct sk_buff *tcp_maybe_skipping_dsack(struct sk_buff *skb,
						struct sock *sk,
						struct tcp_sack_block *next_dup,
						struct tcp_sacktag_state *state,
						u32 skip_to_seq)
{
	if (next_dup == NULL)
		return skb;

	if (before(next_dup->start_seq, skip_to_seq)) {
		skb = tcp_sacktag_skip(skb, sk, state, next_dup->start_seq);
		skb = tcp_sacktag_walk(skb, sk, NULL, state,
				       next_dup->start_seq, next_dup->end_seq,
				       1);
	}

	return skb;
}

static int tcp_sack_cache_ok(const struct tcp_sock *tp, const struct tcp_sack_block *cache)
{
	return cache < tp->recv_sack_cache + ARRAY_SIZE(tp->recv_sack_cache);
}

static int
tcp_sacktag_write_queue(struct sock *sk, const struct sk_buff *ack_skb,
			u32 prior_snd_una)
{
	const struct inet_connection_sock *icsk = inet_csk(sk);
	struct tcp_sock *tp = tcp_sk(sk);
	const unsigned char *ptr = (skb_transport_header(ack_skb) +
				    TCP_SKB_CB(ack_skb)->sacked);
	struct tcp_sack_block_wire *sp_wire = (struct tcp_sack_block_wire *)(ptr+2);
	struct tcp_sack_block sp[TCP_NUM_SACKS];
	struct tcp_sack_block *cache;
	struct tcp_sacktag_state state;
	struct sk_buff *skb;
	int num_sacks = min(TCP_NUM_SACKS, (ptr[1] - TCPOLEN_SACK_BASE) >> 3);
	int used_sacks;
	bool found_dup_sack = false;
	int i, j;
	int first_sack_index;

	state.flag = 0;
	state.reord = tp->packets_out;

	if (!tp->sacked_out) {
		if (WARN_ON(tp->fackets_out))
			tp->fackets_out = 0;
		tcp_highest_sack_reset(sk);
	}

	found_dup_sack = tcp_check_dsack(sk, ack_skb, sp_wire,
					 num_sacks, prior_snd_una);
	if (found_dup_sack)
		state.flag |= FLAG_DSACKING_ACK;

	/* Eliminate too old ACKs, but take into
	 * account more or less fresh ones, they can
	 * contain valid SACK info.
	 */
	if (before(TCP_SKB_CB(ack_skb)->ack_seq, prior_snd_una - tp->max_window))
		return 0;

	if (!tp->packets_out)
		goto out;

	used_sacks = 0;
	first_sack_index = 0;
	for (i = 0; i < num_sacks; i++) {
		bool dup_sack = !i && found_dup_sack;

		sp[used_sacks].start_seq = get_unaligned_be32(&sp_wire[i].start_seq);
		sp[used_sacks].end_seq = get_unaligned_be32(&sp_wire[i].end_seq);

		if (!tcp_is_sackblock_valid(tp, dup_sack,
					    sp[used_sacks].start_seq,
					    sp[used_sacks].end_seq)) {
			int mib_idx;

			if (dup_sack) {
				if (!tp->undo_marker)
					mib_idx = LINUX_MIB_TCPDSACKIGNOREDNOUNDO;
				else
					mib_idx = LINUX_MIB_TCPDSACKIGNOREDOLD;
			} else {
				/* Don't count olds caused by ACK reordering */
				if ((TCP_SKB_CB(ack_skb)->ack_seq != tp->snd_una) &&
				    !after(sp[used_sacks].end_seq, tp->snd_una))
					continue;
				mib_idx = LINUX_MIB_TCPSACKDISCARD;
			}

			NET_INC_STATS_BH(sock_net(sk), mib_idx);
			if (i == 0)
				first_sack_index = -1;
			continue;
		}

		/* Ignore very old stuff early */
		if (!after(sp[used_sacks].end_seq, prior_snd_una))
			continue;

		used_sacks++;
	}

	/* order SACK blocks to allow in order walk of the retrans queue */
	for (i = used_sacks - 1; i > 0; i--) {
		for (j = 0; j < i; j++) {
			if (after(sp[j].start_seq, sp[j + 1].start_seq)) {
				swap(sp[j], sp[j + 1]);

				/* Track where the first SACK block goes to */
				if (j == first_sack_index)
					first_sack_index = j + 1;
			}
		}
	}

	skb = tcp_write_queue_head(sk);
	state.fack_count = 0;
	i = 0;

	if (!tp->sacked_out) {
		/* It's already past, so skip checking against it */
		cache = tp->recv_sack_cache + ARRAY_SIZE(tp->recv_sack_cache);
	} else {
		cache = tp->recv_sack_cache;
		/* Skip empty blocks in at head of the cache */
		while (tcp_sack_cache_ok(tp, cache) && !cache->start_seq &&
		       !cache->end_seq)
			cache++;
	}

	while (i < used_sacks) {
		u32 start_seq = sp[i].start_seq;
		u32 end_seq = sp[i].end_seq;
		bool dup_sack = (found_dup_sack && (i == first_sack_index));
		struct tcp_sack_block *next_dup = NULL;

		if (found_dup_sack && ((i + 1) == first_sack_index))
			next_dup = &sp[i + 1];

		/* Skip too early cached blocks */
		while (tcp_sack_cache_ok(tp, cache) &&
		       !before(start_seq, cache->end_seq))
			cache++;

		/* Can skip some work by looking recv_sack_cache? */
		if (tcp_sack_cache_ok(tp, cache) && !dup_sack &&
		    after(end_seq, cache->start_seq)) {

			/* Head todo? */
			if (before(start_seq, cache->start_seq)) {
				skb = tcp_sacktag_skip(skb, sk, &state,
						       start_seq);
				skb = tcp_sacktag_walk(skb, sk, next_dup,
						       &state,
						       start_seq,
						       cache->start_seq,
						       dup_sack);
			}

			/* Rest of the block already fully processed? */
			if (!after(end_seq, cache->end_seq))
				goto advance_sp;

			skb = tcp_maybe_skipping_dsack(skb, sk, next_dup,
						       &state,
						       cache->end_seq);

			/* ...tail remains todo... */
			if (tcp_highest_sack_seq(tp) == cache->end_seq) {
				/* ...but better entrypoint exists! */
				skb = tcp_highest_sack(sk);
				if (skb == NULL)
					break;
				state.fack_count = tp->fackets_out;
				cache++;
				goto walk;
			}

			skb = tcp_sacktag_skip(skb, sk, &state, cache->end_seq);
			/* Check overlap against next cached too (past this one already) */
			cache++;
			continue;
		}

		if (!before(start_seq, tcp_highest_sack_seq(tp))) {
			skb = tcp_highest_sack(sk);
			if (skb == NULL)
				break;
			state.fack_count = tp->fackets_out;
		}
		skb = tcp_sacktag_skip(skb, sk, &state, start_seq);

walk:
		skb = tcp_sacktag_walk(skb, sk, next_dup, &state,
				       start_seq, end_seq, dup_sack);

advance_sp:
		/* SACK enhanced FRTO (RFC4138, Appendix B): Clearing correct
		 * due to in-order walk
		 */
		if (after(end_seq, tp->frto_highmark))
			state.flag &= ~FLAG_ONLY_ORIG_SACKED;

		i++;
	}

	/* Clear the head of the cache sack blocks so we can skip it next time */
	for (i = 0; i < ARRAY_SIZE(tp->recv_sack_cache) - used_sacks; i++) {
		tp->recv_sack_cache[i].start_seq = 0;
		tp->recv_sack_cache[i].end_seq = 0;
	}
	for (j = 0; j < used_sacks; j++)
		tp->recv_sack_cache[i++] = sp[j];

	tcp_mark_lost_retrans(sk);

	tcp_verify_left_out(tp);

	if ((state.reord < tp->fackets_out) &&
	    ((icsk->icsk_ca_state != TCP_CA_Loss) || tp->undo_marker) &&
	    (!tp->frto_highmark || after(tp->snd_una, tp->frto_highmark)))
		tcp_update_reordering(sk, tp->fackets_out - state.reord, 0);

out:

#if FASTRETRANS_DEBUG > 0
	WARN_ON((int)tp->sacked_out < 0);
	WARN_ON((int)tp->lost_out < 0);
	WARN_ON((int)tp->retrans_out < 0);
	WARN_ON((int)tcp_packets_in_flight(tp) < 0);
#endif
	return state.flag;
}

/* Limits sacked_out so that sum with lost_out isn't ever larger than
 * packets_out. Returns false if sacked_out adjustement wasn't necessary.
 */
static bool tcp_limit_reno_sacked(struct tcp_sock *tp)
{
	u32 holes;

	holes = max(tp->lost_out, 1U);
	holes = min(holes, tp->packets_out);

	if ((tp->sacked_out + holes) > tp->packets_out) {
		tp->sacked_out = tp->packets_out - holes;
		return true;
	}
	return false;
}

/* If we receive more dupacks than we expected counting segments
 * in assumption of absent reordering, interpret this as reordering.
 * The only another reason could be bug in receiver TCP.
 */
static void tcp_check_reno_reordering(struct sock *sk, const int addend)
{
	struct tcp_sock *tp = tcp_sk(sk);
	if (tcp_limit_reno_sacked(tp))
		tcp_update_reordering(sk, tp->packets_out + addend, 0);
}

/* Emulate SACKs for SACKless connection: account for a new dupack. */

static void tcp_add_reno_sack(struct sock *sk)
{
	struct tcp_sock *tp = tcp_sk(sk);
	tp->sacked_out++;
	tcp_check_reno_reordering(sk, 0);
	tcp_verify_left_out(tp);
}

/* Account for ACK, ACKing some data in Reno Recovery phase. */

static void tcp_remove_reno_sacks(struct sock *sk, int acked)
{
	struct tcp_sock *tp = tcp_sk(sk);

	if (acked > 0) {
		/* One ACK acked hole. The rest eat duplicate ACKs. */
		if (acked - 1 >= tp->sacked_out)
			tp->sacked_out = 0;
		else
			tp->sacked_out -= acked - 1;
	}
	tcp_check_reno_reordering(sk, acked);
	tcp_verify_left_out(tp);
}

static inline void tcp_reset_reno_sack(struct tcp_sock *tp)
{
	tp->sacked_out = 0;
}

static int tcp_is_sackfrto(const struct tcp_sock *tp)
{
	return (sysctl_tcp_frto == 0x2) && !tcp_is_reno(tp);
}

/* F-RTO can only be used if TCP has never retransmitted anything other than
 * head (SACK enhanced variant from Appendix B of RFC4138 is more robust here)
 */
bool tcp_use_frto(struct sock *sk)
{
	const struct tcp_sock *tp = tcp_sk(sk);
	const struct inet_connection_sock *icsk = inet_csk(sk);
	struct sk_buff *skb;

	if (!sysctl_tcp_frto)
		return false;

	/* MTU probe and F-RTO won't really play nicely along currently */
	if (icsk->icsk_mtup.probe_size)
		return false;

	if (tcp_is_sackfrto(tp))
		return true;

	/* Avoid expensive walking of rexmit queue if possible */
	if (tp->retrans_out > 1)
		return false;

	skb = tcp_write_queue_head(sk);
	if (tcp_skb_is_last(sk, skb))
		return true;
	skb = tcp_write_queue_next(sk, skb);	/* Skips head */
	tcp_for_write_queue_from(skb, sk) {
		if (skb == tcp_send_head(sk))
			break;
		if (TCP_SKB_CB(skb)->sacked & TCPCB_RETRANS)
			return false;
		/* Short-circuit when first non-SACKed skb has been checked */
		if (!(TCP_SKB_CB(skb)->sacked & TCPCB_SACKED_ACKED))
			break;
	}
	return true;
}

/* RTO occurred, but do not yet enter Loss state. Instead, defer RTO
 * recovery a bit and use heuristics in tcp_process_frto() to detect if
 * the RTO was spurious. Only clear SACKED_RETRANS of the head here to
 * keep retrans_out counting accurate (with SACK F-RTO, other than head
 * may still have that bit set); TCPCB_LOST and remaining SACKED_RETRANS
 * bits are handled if the Loss state is really to be entered (in
 * tcp_enter_frto_loss).
 *
 * Do like tcp_enter_loss() would; when RTO expires the second time it
 * does:
 *  "Reduce ssthresh if it has not yet been made inside this window."
 */
void tcp_enter_frto(struct sock *sk)
{
	const struct inet_connection_sock *icsk = inet_csk(sk);
	struct tcp_sock *tp = tcp_sk(sk);
	struct sk_buff *skb;

	if ((!tp->frto_counter && icsk->icsk_ca_state <= TCP_CA_Disorder) ||
	    tp->snd_una == tp->high_seq ||
	    ((icsk->icsk_ca_state == TCP_CA_Loss || tp->frto_counter) &&
	     !icsk->icsk_retransmits)) {
		tp->prior_ssthresh = tcp_current_ssthresh(sk);
		/* Our state is too optimistic in ssthresh() call because cwnd
		 * is not reduced until tcp_enter_frto_loss() when previous F-RTO
		 * recovery has not yet completed. Pattern would be this: RTO,
		 * Cumulative ACK, RTO (2xRTO for the same segment does not end
		 * up here twice).
		 * RFC4138 should be more specific on what to do, even though
		 * RTO is quite unlikely to occur after the first Cumulative ACK
		 * due to back-off and complexity of triggering events ...
		 */
		if (tp->frto_counter) {
			u32 stored_cwnd;
			stored_cwnd = tp->snd_cwnd;
			tp->snd_cwnd = 2;
			tp->snd_ssthresh = icsk->icsk_ca_ops->ssthresh(sk);
			tp->snd_cwnd = stored_cwnd;
		} else {
			tp->snd_ssthresh = icsk->icsk_ca_ops->ssthresh(sk);
		}
		/* ... in theory, cong.control module could do "any tricks" in
		 * ssthresh(), which means that ca_state, lost bits and lost_out
		 * counter would have to be faked before the call occurs. We
		 * consider that too expensive, unlikely and hacky, so modules
		 * using these in ssthresh() must deal these incompatibility
		 * issues if they receives CA_EVENT_FRTO and frto_counter != 0
		 */
		tcp_ca_event(sk, CA_EVENT_FRTO);
	}

	tp->undo_marker = tp->snd_una;
	tp->undo_retrans = 0;

	skb = tcp_write_queue_head(sk);
	if (TCP_SKB_CB(skb)->sacked & TCPCB_RETRANS)
		tp->undo_marker = 0;
	if (TCP_SKB_CB(skb)->sacked & TCPCB_SACKED_RETRANS) {
		TCP_SKB_CB(skb)->sacked &= ~TCPCB_SACKED_RETRANS;
		tp->retrans_out -= tcp_skb_pcount(skb);
	}
	tcp_verify_left_out(tp);

	/* Too bad if TCP was application limited */
	tp->snd_cwnd = min(tp->snd_cwnd, tcp_packets_in_flight(tp) + 1);

	/* Earlier loss recovery underway (see RFC4138; Appendix B).
	 * The last condition is necessary at least in tp->frto_counter case.
	 */
	if (tcp_is_sackfrto(tp) && (tp->frto_counter ||
	    ((1 << icsk->icsk_ca_state) & (TCPF_CA_Recovery|TCPF_CA_Loss))) &&
	    after(tp->high_seq, tp->snd_una)) {
		tp->frto_highmark = tp->high_seq;
	} else {
		tp->frto_highmark = tp->snd_nxt;
	}
	tcp_set_ca_state(sk, TCP_CA_Disorder);
	tp->high_seq = tp->snd_nxt;
	tp->frto_counter = 1;
}

/* Enter Loss state after F-RTO was applied. Dupack arrived after RTO,
 * which indicates that we should follow the traditional RTO recovery,
 * i.e. mark everything lost and do go-back-N retransmission.
 */
static void tcp_enter_frto_loss(struct sock *sk, int allowed_segments, int flag)
{
	struct tcp_sock *tp = tcp_sk(sk);
	struct sk_buff *skb;

	tp->lost_out = 0;
	tp->retrans_out = 0;
	if (tcp_is_reno(tp))
		tcp_reset_reno_sack(tp);

	tcp_for_write_queue(skb, sk) {
		if (skb == tcp_send_head(sk))
			break;

		TCP_SKB_CB(skb)->sacked &= ~TCPCB_LOST;
		/*
		 * Count the retransmission made on RTO correctly (only when
		 * waiting for the first ACK and did not get it)...
		 */
		if ((tp->frto_counter == 1) && !(flag & FLAG_DATA_ACKED)) {
			/* For some reason this R-bit might get cleared? */
			if (TCP_SKB_CB(skb)->sacked & TCPCB_SACKED_RETRANS)
				tp->retrans_out += tcp_skb_pcount(skb);
			/* ...enter this if branch just for the first segment */
			flag |= FLAG_DATA_ACKED;
		} else {
			if (TCP_SKB_CB(skb)->sacked & TCPCB_RETRANS)
				tp->undo_marker = 0;
			TCP_SKB_CB(skb)->sacked &= ~TCPCB_SACKED_RETRANS;
		}

		/* Marking forward transmissions that were made after RTO lost
		 * can cause unnecessary retransmissions in some scenarios,
		 * SACK blocks will mitigate that in some but not in all cases.
		 * We used to not mark them but it was causing break-ups with
		 * receivers that do only in-order receival.
		 *
		 * TODO: we could detect presence of such receiver and select
		 * different behavior per flow.
		 */
		if (!(TCP_SKB_CB(skb)->sacked & TCPCB_SACKED_ACKED)) {
			TCP_SKB_CB(skb)->sacked |= TCPCB_LOST;
			tp->lost_out += tcp_skb_pcount(skb);
			tp->retransmit_high = TCP_SKB_CB(skb)->end_seq;
		}
	}
	tcp_verify_left_out(tp);

	tp->snd_cwnd = tcp_packets_in_flight(tp) + allowed_segments;
	tp->snd_cwnd_cnt = 0;
	tp->snd_cwnd_stamp = tcp_time_stamp;
	tp->frto_counter = 0;
	tp->bytes_acked = 0;

	tp->reordering = min_t(unsigned int, tp->reordering,
			       sysctl_tcp_reordering);
	tcp_set_ca_state(sk, TCP_CA_Loss);
	tp->high_seq = tp->snd_nxt;
	TCP_ECN_queue_cwr(tp);

	tcp_clear_all_retrans_hints(tp);
}

static void tcp_clear_retrans_partial(struct tcp_sock *tp)
{
	tp->retrans_out = 0;
	tp->lost_out = 0;

	tp->undo_marker = 0;
	tp->undo_retrans = 0;
}

void tcp_clear_retrans(struct tcp_sock *tp)
{
	tcp_clear_retrans_partial(tp);

	tp->fackets_out = 0;
	tp->sacked_out = 0;
}

/* Enter Loss state. If "how" is not zero, forget all SACK information
 * and reset tags completely, otherwise preserve SACKs. If receiver
 * dropped its ofo queue, we will know this due to reneging detection.
 */
void tcp_enter_loss(struct sock *sk, int how)
{
	const struct inet_connection_sock *icsk = inet_csk(sk);
	struct tcp_sock *tp = tcp_sk(sk);
	struct sk_buff *skb;

	/* Reduce ssthresh if it has not yet been made inside this window. */
	if (icsk->icsk_ca_state <= TCP_CA_Disorder || tp->snd_una == tp->high_seq ||
	    (icsk->icsk_ca_state == TCP_CA_Loss && !icsk->icsk_retransmits)) {
		tp->prior_ssthresh = tcp_current_ssthresh(sk);
		tp->snd_ssthresh = icsk->icsk_ca_ops->ssthresh(sk);
		tcp_ca_event(sk, CA_EVENT_LOSS);
	}
	tp->snd_cwnd	   = 1;
	tp->snd_cwnd_cnt   = 0;
	tp->snd_cwnd_stamp = tcp_time_stamp;

	tp->bytes_acked = 0;
	tcp_clear_retrans_partial(tp);

	if (tcp_is_reno(tp))
		tcp_reset_reno_sack(tp);

	if (!how) {
		/* Push undo marker, if it was plain RTO and nothing
		 * was retransmitted. */
		tp->undo_marker = tp->snd_una;
	} else {
		tp->sacked_out = 0;
		tp->fackets_out = 0;
	}
	tcp_clear_all_retrans_hints(tp);

	tcp_for_write_queue(skb, sk) {
		if (skb == tcp_send_head(sk))
			break;

		if (TCP_SKB_CB(skb)->sacked & TCPCB_RETRANS)
			tp->undo_marker = 0;
		TCP_SKB_CB(skb)->sacked &= (~TCPCB_TAGBITS)|TCPCB_SACKED_ACKED;
		if (!(TCP_SKB_CB(skb)->sacked&TCPCB_SACKED_ACKED) || how) {
			TCP_SKB_CB(skb)->sacked &= ~TCPCB_SACKED_ACKED;
			TCP_SKB_CB(skb)->sacked |= TCPCB_LOST;
			tp->lost_out += tcp_skb_pcount(skb);
			tp->retransmit_high = TCP_SKB_CB(skb)->end_seq;
		}
	}
	tcp_verify_left_out(tp);

	tp->reordering = min_t(unsigned int, tp->reordering,
			       sysctl_tcp_reordering);
	tcp_set_ca_state(sk, TCP_CA_Loss);
	tp->high_seq = tp->snd_nxt;
	TCP_ECN_queue_cwr(tp);
	/* Abort F-RTO algorithm if one is in progress */
	tp->frto_counter = 0;
}

/* If ACK arrived pointing to a remembered SACK, it means that our
 * remembered SACKs do not reflect real state of receiver i.e.
 * receiver _host_ is heavily congested (or buggy).
 *
 * Do processing similar to RTO timeout.
 */
static bool tcp_check_sack_reneging(struct sock *sk, int flag)
{
	if (flag & FLAG_SACK_RENEGING) {
		struct inet_connection_sock *icsk = inet_csk(sk);
		NET_INC_STATS_BH(sock_net(sk), LINUX_MIB_TCPSACKRENEGING);

		tcp_enter_loss(sk, 1);
		icsk->icsk_retransmits++;
		tcp_retransmit_skb(sk, tcp_write_queue_head(sk));
		inet_csk_reset_xmit_timer(sk, ICSK_TIME_RETRANS,
					  icsk->icsk_rto, TCP_RTO_MAX);
		return true;
	}
	return false;
}

static inline int tcp_fackets_out(const struct tcp_sock *tp)
{
	return tcp_is_reno(tp) ? tp->sacked_out + 1 : tp->fackets_out;
}

/* Heurestics to calculate number of duplicate ACKs. There's no dupACKs
 * counter when SACK is enabled (without SACK, sacked_out is used for
 * that purpose).
 *
 * Instead, with FACK TCP uses fackets_out that includes both SACKed
 * segments up to the highest received SACK block so far and holes in
 * between them.
 *
 * With reordering, holes may still be in flight, so RFC3517 recovery
 * uses pure sacked_out (total number of SACKed segments) even though
 * it violates the RFC that uses duplicate ACKs, often these are equal
 * but when e.g. out-of-window ACKs or packet duplication occurs,
 * they differ. Since neither occurs due to loss, TCP should really
 * ignore them.
 */
static inline int tcp_dupack_heuristics(const struct tcp_sock *tp)
{
	return tcp_is_fack(tp) ? tp->fackets_out : tp->sacked_out + 1;
}

static bool tcp_pause_early_retransmit(struct sock *sk, int flag)
{
	struct tcp_sock *tp = tcp_sk(sk);
	unsigned long delay;

	/* Delay early retransmit and entering fast recovery for
	 * max(RTT/4, 2msec) unless ack has ECE mark, no RTT samples
	 * available, or RTO is scheduled to fire first.
	 */
	if (sysctl_tcp_early_retrans < 2 || (flag & FLAG_ECE) || !tp->srtt)
		return false;

	delay = max_t(unsigned long, (tp->srtt >> 5), msecs_to_jiffies(2));
	if (!time_after(inet_csk(sk)->icsk_timeout, (jiffies + delay)))
		return false;

	inet_csk_reset_xmit_timer(sk, ICSK_TIME_RETRANS, delay, TCP_RTO_MAX);
	tp->early_retrans_delayed = 1;
	return true;
}

static inline int tcp_skb_timedout(const struct sock *sk,
				   const struct sk_buff *skb)
{
	return tcp_time_stamp - TCP_SKB_CB(skb)->when > inet_csk(sk)->icsk_rto;
}

static inline int tcp_head_timedout(const struct sock *sk)
{
	const struct tcp_sock *tp = tcp_sk(sk);

	return tp->packets_out &&
	       tcp_skb_timedout(sk, tcp_write_queue_head(sk));
}

/* Linux NewReno/SACK/FACK/ECN state machine.
 * --------------------------------------
 *
 * "Open"	Normal state, no dubious events, fast path.
 * "Disorder"   In all the respects it is "Open",
 *		but requires a bit more attention. It is entered when
 *		we see some SACKs or dupacks. It is split of "Open"
 *		mainly to move some processing from fast path to slow one.
 * "CWR"	CWND was reduced due to some Congestion Notification event.
 *		It can be ECN, ICMP source quench, local device congestion.
 * "Recovery"	CWND was reduced, we are fast-retransmitting.
 * "Loss"	CWND was reduced due to RTO timeout or SACK reneging.
 *
 * tcp_fastretrans_alert() is entered:
 * - each incoming ACK, if state is not "Open"
 * - when arrived ACK is unusual, namely:
 *	* SACK
 *	* Duplicate ACK.
 *	* ECN ECE.
 *
 * Counting packets in flight is pretty simple.
 *
 *	in_flight = packets_out - left_out + retrans_out
 *
 *	packets_out is SND.NXT-SND.UNA counted in packets.
 *
 *	retrans_out is number of retransmitted segments.
 *
 *	left_out is number of segments left network, but not ACKed yet.
 *
 *		left_out = sacked_out + lost_out
 *
 *     sacked_out: Packets, which arrived to receiver out of order
 *		   and hence not ACKed. With SACKs this number is simply
 *		   amount of SACKed data. Even without SACKs
 *		   it is easy to give pretty reliable estimate of this number,
 *		   counting duplicate ACKs.
 *
 *       lost_out: Packets lost by network. TCP has no explicit
 *		   "loss notification" feedback from network (for now).
 *		   It means that this number can be only _guessed_.
 *		   Actually, it is the heuristics to predict lossage that
 *		   distinguishes different algorithms.
 *
 *	F.e. after RTO, when all the queue is considered as lost,
 *	lost_out = packets_out and in_flight = retrans_out.
 *
 *		Essentially, we have now two algorithms counting
 *		lost packets.
 *
 *		FACK: It is the simplest heuristics. As soon as we decided
 *		that something is lost, we decide that _all_ not SACKed
 *		packets until the most forward SACK are lost. I.e.
 *		lost_out = fackets_out - sacked_out and left_out = fackets_out.
 *		It is absolutely correct estimate, if network does not reorder
 *		packets. And it loses any connection to reality when reordering
 *		takes place. We use FACK by default until reordering
 *		is suspected on the path to this destination.
 *
 *		NewReno: when Recovery is entered, we assume that one segment
 *		is lost (classic Reno). While we are in Recovery and
 *		a partial ACK arrives, we assume that one more packet
 *		is lost (NewReno). This heuristics are the same in NewReno
 *		and SACK.
 *
 *  Imagine, that's all! Forget about all this shamanism about CWND inflation
 *  deflation etc. CWND is real congestion window, never inflated, changes
 *  only according to classic VJ rules.
 *
 * Really tricky (and requiring careful tuning) part of algorithm
 * is hidden in functions tcp_time_to_recover() and tcp_xmit_retransmit_queue().
 * The first determines the moment _when_ we should reduce CWND and,
 * hence, slow down forward transmission. In fact, it determines the moment
 * when we decide that hole is caused by loss, rather than by a reorder.
 *
 * tcp_xmit_retransmit_queue() decides, _what_ we should retransmit to fill
 * holes, caused by lost packets.
 *
 * And the most logically complicated part of algorithm is undo
 * heuristics. We detect false retransmits due to both too early
 * fast retransmit (reordering) and underestimated RTO, analyzing
 * timestamps and D-SACKs. When we detect that some segments were
 * retransmitted by mistake and CWND reduction was wrong, we undo
 * window reduction and abort recovery phase. This logic is hidden
 * inside several functions named tcp_try_undo_<something>.
 */

/* This function decides, when we should leave Disordered state
 * and enter Recovery phase, reducing congestion window.
 *
 * Main question: may we further continue forward transmission
 * with the same cwnd?
 */
static bool tcp_time_to_recover(struct sock *sk, int flag)
{
	struct tcp_sock *tp = tcp_sk(sk);
	__u32 packets_out;

	/* Do not perform any recovery during F-RTO algorithm */
	if (tp->frto_counter)
		return false;

	/* Trick#1: The loss is proven. */
	if (tp->lost_out)
		return true;

	/* Not-A-Trick#2 : Classic rule... */
	if (tcp_dupack_heuristics(tp) > tp->reordering)
		return true;

	/* Trick#3 : when we use RFC2988 timer restart, fast
	 * retransmit can be triggered by timeout of queue head.
	 */
	if (tcp_is_fack(tp) && tcp_head_timedout(sk))
		return true;

	/* Trick#4: It is still not OK... But will it be useful to delay
	 * recovery more?
	 */
	packets_out = tp->packets_out;
	if (packets_out <= tp->reordering &&
	    tp->sacked_out >= max_t(__u32, packets_out/2, sysctl_tcp_reordering) &&
	    !tcp_may_send_now(sk)) {
		/* We have nothing to send. This connection is limited
		 * either by receiver window or by application.
		 */
		return true;
	}

	/* If a thin stream is detected, retransmit after first
	 * received dupack. Employ only if SACK is supported in order
	 * to avoid possible corner-case series of spurious retransmissions
	 * Use only if there are no unsent data.
	 */
	if ((tp->thin_dupack || sysctl_tcp_thin_dupack) &&
	    tcp_stream_is_thin(tp) && tcp_dupack_heuristics(tp) > 1 &&
	    tcp_is_sack(tp) && !tcp_send_head(sk))
		return true;

	/* Trick#6: TCP early retransmit, per RFC5827.  To avoid spurious
	 * retransmissions due to small network reorderings, we implement
	 * Mitigation A.3 in the RFC and delay the retransmission for a short
	 * interval if appropriate.
	 */
	if (tp->do_early_retrans && !tp->retrans_out && tp->sacked_out &&
	    (tp->packets_out == (tp->sacked_out + 1) && tp->packets_out < 4) &&
	    !tcp_may_send_now(sk))
		return !tcp_pause_early_retransmit(sk, flag);

	return false;
}

/* New heuristics: it is possible only after we switched to restart timer
 * each time when something is ACKed. Hence, we can detect timed out packets
 * during fast retransmit without falling to slow start.
 *
 * Usefulness of this as is very questionable, since we should know which of
 * the segments is the next to timeout which is relatively expensive to find
 * in general case unless we add some data structure just for that. The
 * current approach certainly won't find the right one too often and when it
 * finally does find _something_ it usually marks large part of the window
 * right away (because a retransmission with a larger timestamp blocks the
 * loop from advancing). -ij
 */
static void tcp_timeout_skbs(struct sock *sk)
{
	struct tcp_sock *tp = tcp_sk(sk);
	struct sk_buff *skb;

	if (!tcp_is_fack(tp) || !tcp_head_timedout(sk))
		return;

	skb = tp->scoreboard_skb_hint;
	if (tp->scoreboard_skb_hint == NULL)
		skb = tcp_write_queue_head(sk);

	tcp_for_write_queue_from(skb, sk) {
		if (skb == tcp_send_head(sk))
			break;
		if (!tcp_skb_timedout(sk, skb))
			break;

		tcp_skb_mark_lost(tp, skb);
	}

	tp->scoreboard_skb_hint = skb;

	tcp_verify_left_out(tp);
}

/* Detect loss in event "A" above by marking head of queue up as lost.
 * For FACK or non-SACK(Reno) senders, the first "packets" number of segments
 * are considered lost. For RFC3517 SACK, a segment is considered lost if it
 * has at least tp->reordering SACKed seqments above it; "packets" refers to
 * the maximum SACKed segments to pass before reaching this limit.
 */
static void tcp_mark_head_lost(struct sock *sk, int packets, int mark_head)
{
	struct tcp_sock *tp = tcp_sk(sk);
	struct sk_buff *skb;
	int cnt, oldcnt;
	int err;
	unsigned int mss;
	/* Use SACK to deduce losses of new sequences sent during recovery */
	const u32 loss_high = tcp_is_sack(tp) ?  tp->snd_nxt : tp->high_seq;

	WARN_ON(packets > tp->packets_out);
	if (tp->lost_skb_hint) {
		skb = tp->lost_skb_hint;
		cnt = tp->lost_cnt_hint;
		/* Head already handled? */
		if (mark_head && skb != tcp_write_queue_head(sk))
			return;
	} else {
		skb = tcp_write_queue_head(sk);
		cnt = 0;
	}

	tcp_for_write_queue_from(skb, sk) {
		if (skb == tcp_send_head(sk))
			break;
		/* TODO: do this better */
		/* this is not the most efficient way to do this... */
		tp->lost_skb_hint = skb;
		tp->lost_cnt_hint = cnt;

		if (after(TCP_SKB_CB(skb)->end_seq, loss_high))
			break;

		oldcnt = cnt;
		if (tcp_is_fack(tp) || tcp_is_reno(tp) ||
		    (TCP_SKB_CB(skb)->sacked & TCPCB_SACKED_ACKED))
			cnt += tcp_skb_pcount(skb);

		if (cnt > packets) {
			if ((tcp_is_sack(tp) && !tcp_is_fack(tp)) ||
			    (TCP_SKB_CB(skb)->sacked & TCPCB_SACKED_ACKED) ||
			    (oldcnt >= packets))
				break;

			mss = skb_shinfo(skb)->gso_size;
			err = tcp_fragment(sk, skb, (packets - oldcnt) * mss, mss);
			if (err < 0)
				break;
			cnt = packets;
		}

		tcp_skb_mark_lost(tp, skb);

		if (mark_head)
			break;
	}
	tcp_verify_left_out(tp);
}

/* Account newly detected lost packet(s) */

static void tcp_update_scoreboard(struct sock *sk, int fast_rexmit)
{
	struct tcp_sock *tp = tcp_sk(sk);

	if (tcp_is_reno(tp)) {
		tcp_mark_head_lost(sk, 1, 1);
	} else if (tcp_is_fack(tp)) {
		int lost = tp->fackets_out - tp->reordering;
		if (lost <= 0)
			lost = 1;
		tcp_mark_head_lost(sk, lost, 0);
	} else {
		int sacked_upto = tp->sacked_out - tp->reordering;
		if (sacked_upto >= 0)
			tcp_mark_head_lost(sk, sacked_upto, 0);
		else if (fast_rexmit)
			tcp_mark_head_lost(sk, 1, 1);
	}

	tcp_timeout_skbs(sk);
}

/* CWND moderation, preventing bursts due to too big ACKs
 * in dubious situations.
 */
static inline void tcp_moderate_cwnd(struct tcp_sock *tp)
{
	tp->snd_cwnd = min(tp->snd_cwnd,
			   tcp_packets_in_flight(tp) + tcp_max_burst(tp));
	tp->snd_cwnd_stamp = tcp_time_stamp;
}

/* Lower bound on congestion window is slow start threshold
 * unless congestion avoidance choice decides to overide it.
 */
static inline u32 tcp_cwnd_min(const struct sock *sk)
{
	const struct tcp_congestion_ops *ca_ops = inet_csk(sk)->icsk_ca_ops;

	return ca_ops->min_cwnd ? ca_ops->min_cwnd(sk) : tcp_sk(sk)->snd_ssthresh;
}

/* Decrease cwnd each second ack. */
static void tcp_cwnd_down(struct sock *sk, int flag)
{
	struct tcp_sock *tp = tcp_sk(sk);
	int decr = tp->snd_cwnd_cnt + 1;

	if ((flag & (FLAG_ANY_PROGRESS | FLAG_DSACKING_ACK)) ||
	    (tcp_is_reno(tp) && !(flag & FLAG_NOT_DUP))) {
		tp->snd_cwnd_cnt = decr & 1;
		decr >>= 1;

		if (decr && tp->snd_cwnd > tcp_cwnd_min(sk))
			tp->snd_cwnd -= decr;

		tp->snd_cwnd = min(tp->snd_cwnd, tcp_packets_in_flight(tp) + 1);
		tp->snd_cwnd_stamp = tcp_time_stamp;
	}
}

/* Nothing was retransmitted or returned timestamp is less
 * than timestamp of the first retransmission.
 */
static inline bool tcp_packet_delayed(const struct tcp_sock *tp)
{
	return !tp->retrans_stamp ||
		(tp->rx_opt.saw_tstamp && tp->rx_opt.rcv_tsecr &&
		 before(tp->rx_opt.rcv_tsecr, tp->retrans_stamp));
}

/* Undo procedures. */

#if FASTRETRANS_DEBUG > 1
static void DBGUNDO(struct sock *sk, const char *msg)
{
	struct tcp_sock *tp = tcp_sk(sk);
	struct inet_sock *inet = inet_sk(sk);

	if (sk->sk_family == AF_INET) {
		pr_debug("Undo %s %pI4/%u c%u l%u ss%u/%u p%u\n",
			 msg,
			 &inet->inet_daddr, ntohs(inet->inet_dport),
			 tp->snd_cwnd, tcp_left_out(tp),
			 tp->snd_ssthresh, tp->prior_ssthresh,
			 tp->packets_out);
	}
#if IS_ENABLED(CONFIG_IPV6)
	else if (sk->sk_family == AF_INET6) {
		struct ipv6_pinfo *np = inet6_sk(sk);
		pr_debug("Undo %s %pI6/%u c%u l%u ss%u/%u p%u\n",
			 msg,
			 &np->daddr, ntohs(inet->inet_dport),
			 tp->snd_cwnd, tcp_left_out(tp),
			 tp->snd_ssthresh, tp->prior_ssthresh,
			 tp->packets_out);
	}
#endif
}
#else
#define DBGUNDO(x...) do { } while (0)
#endif

static void tcp_undo_cwr(struct sock *sk, const bool undo_ssthresh)
{
	struct tcp_sock *tp = tcp_sk(sk);

	if (tp->prior_ssthresh) {
		const struct inet_connection_sock *icsk = inet_csk(sk);

		if (icsk->icsk_ca_ops->undo_cwnd)
			tp->snd_cwnd = icsk->icsk_ca_ops->undo_cwnd(sk);
		else
			tp->snd_cwnd = max(tp->snd_cwnd, tp->snd_ssthresh << 1);

		if (undo_ssthresh && tp->prior_ssthresh > tp->snd_ssthresh) {
			tp->snd_ssthresh = tp->prior_ssthresh;
			TCP_ECN_withdraw_cwr(tp);
		}
	} else {
		tp->snd_cwnd = max(tp->snd_cwnd, tp->snd_ssthresh);
	}
	tp->snd_cwnd_stamp = tcp_time_stamp;
}

static inline bool tcp_may_undo(const struct tcp_sock *tp)
{
	return tp->undo_marker && (!tp->undo_retrans || tcp_packet_delayed(tp));
}

/* People celebrate: "We love our President!" */
static bool tcp_try_undo_recovery(struct sock *sk)
{
	struct tcp_sock *tp = tcp_sk(sk);

	if (tcp_may_undo(tp)) {
		int mib_idx;

		/* Happy end! We did not retransmit anything
		 * or our original transmission succeeded.
		 */
		DBGUNDO(sk, inet_csk(sk)->icsk_ca_state == TCP_CA_Loss ? "loss" : "retrans");
		tcp_undo_cwr(sk, true);
		if (inet_csk(sk)->icsk_ca_state == TCP_CA_Loss)
			mib_idx = LINUX_MIB_TCPLOSSUNDO;
		else
			mib_idx = LINUX_MIB_TCPFULLUNDO;

		NET_INC_STATS_BH(sock_net(sk), mib_idx);
		tp->undo_marker = 0;
	}
	if (tp->snd_una == tp->high_seq && tcp_is_reno(tp)) {
		/* Hold old state until something *above* high_seq
		 * is ACKed. For Reno it is MUST to prevent false
		 * fast retransmits (RFC2582). SACK TCP is safe. */
		tcp_moderate_cwnd(tp);
		return true;
	}
	tcp_set_ca_state(sk, TCP_CA_Open);
	return false;
}

/* Try to undo cwnd reduction, because D-SACKs acked all retransmitted data */
static void tcp_try_undo_dsack(struct sock *sk)
{
	struct tcp_sock *tp = tcp_sk(sk);

	if (tp->undo_marker && !tp->undo_retrans) {
		DBGUNDO(sk, "D-SACK");
		tcp_undo_cwr(sk, true);
		tp->undo_marker = 0;
		NET_INC_STATS_BH(sock_net(sk), LINUX_MIB_TCPDSACKUNDO);
	}
}

/* We can clear retrans_stamp when there are no retransmissions in the
 * window. It would seem that it is trivially available for us in
 * tp->retrans_out, however, that kind of assumptions doesn't consider
 * what will happen if errors occur when sending retransmission for the
 * second time. ...It could the that such segment has only
 * TCPCB_EVER_RETRANS set at the present time. It seems that checking
 * the head skb is enough except for some reneging corner cases that
 * are not worth the effort.
 *
 * Main reason for all this complexity is the fact that connection dying
 * time now depends on the validity of the retrans_stamp, in particular,
 * that successive retransmissions of a segment must not advance
 * retrans_stamp under any conditions.
 */
static bool tcp_any_retrans_done(const struct sock *sk)
{
	const struct tcp_sock *tp = tcp_sk(sk);
	struct sk_buff *skb;

	if (tp->retrans_out)
		return true;

	skb = tcp_write_queue_head(sk);
	if (unlikely(skb && TCP_SKB_CB(skb)->sacked & TCPCB_EVER_RETRANS))
		return true;

	return false;
}

/* Undo during fast recovery after partial ACK. */

static int tcp_try_undo_partial(struct sock *sk, int acked)
{
	struct tcp_sock *tp = tcp_sk(sk);
	/* Partial ACK arrived. Force Hoe's retransmit. */
	int failed = tcp_is_reno(tp) || (tcp_fackets_out(tp) > tp->reordering);

	if (tcp_may_undo(tp)) {
		/* Plain luck! Hole if filled with delayed
		 * packet, rather than with a retransmit.
		 */
		if (!tcp_any_retrans_done(sk))
			tp->retrans_stamp = 0;

		tcp_update_reordering(sk, tcp_fackets_out(tp) + acked, 1);

		DBGUNDO(sk, "Hoe");
		tcp_undo_cwr(sk, false);
		NET_INC_STATS_BH(sock_net(sk), LINUX_MIB_TCPPARTIALUNDO);

		/* So... Do not make Hoe's retransmit yet.
		 * If the first packet was delayed, the rest
		 * ones are most probably delayed as well.
		 */
		failed = 0;
	}
	return failed;
}

/* Undo during loss recovery after partial ACK. */
static bool tcp_try_undo_loss(struct sock *sk)
{
	struct tcp_sock *tp = tcp_sk(sk);

	if (tcp_may_undo(tp)) {
		struct sk_buff *skb;
		tcp_for_write_queue(skb, sk) {
			if (skb == tcp_send_head(sk))
				break;
			TCP_SKB_CB(skb)->sacked &= ~TCPCB_LOST;
		}

		tcp_clear_all_retrans_hints(tp);

		DBGUNDO(sk, "partial loss");
		tp->lost_out = 0;
		tcp_undo_cwr(sk, true);
		NET_INC_STATS_BH(sock_net(sk), LINUX_MIB_TCPLOSSUNDO);
		inet_csk(sk)->icsk_retransmits = 0;
		tp->undo_marker = 0;
		if (tcp_is_sack(tp))
			tcp_set_ca_state(sk, TCP_CA_Open);
		return true;
	}
	return false;
}

static inline void tcp_complete_cwr(struct sock *sk)
{
	struct tcp_sock *tp = tcp_sk(sk);

	/* Do not moderate cwnd if it's already undone in cwr or recovery. */
	if (tp->undo_marker) {
		if (inet_csk(sk)->icsk_ca_state == TCP_CA_CWR) {
			tp->snd_cwnd = min(tp->snd_cwnd, tp->snd_ssthresh);
			tp->snd_cwnd_stamp = tcp_time_stamp;
		} else if (tp->snd_ssthresh < TCP_INFINITE_SSTHRESH) {
			/* PRR algorithm. */
			tp->snd_cwnd = tp->snd_ssthresh;
			tp->snd_cwnd_stamp = tcp_time_stamp;
		}
	}
	tcp_ca_event(sk, CA_EVENT_COMPLETE_CWR);
}

static void tcp_try_keep_open(struct sock *sk)
{
	struct tcp_sock *tp = tcp_sk(sk);
	int state = TCP_CA_Open;

	if (tcp_left_out(tp) || tcp_any_retrans_done(sk))
		state = TCP_CA_Disorder;

	if (inet_csk(sk)->icsk_ca_state != state) {
		tcp_set_ca_state(sk, state);
		tp->high_seq = tp->snd_nxt;
	}
}

static void tcp_try_to_open(struct sock *sk, int flag)
{
	struct tcp_sock *tp = tcp_sk(sk);

	tcp_verify_left_out(tp);

	if (!tp->frto_counter && !tcp_any_retrans_done(sk))
		tp->retrans_stamp = 0;

	if (flag & FLAG_ECE)
		tcp_enter_cwr(sk, 1);

	if (inet_csk(sk)->icsk_ca_state != TCP_CA_CWR) {
		tcp_try_keep_open(sk);
		if (inet_csk(sk)->icsk_ca_state != TCP_CA_Open)
			tcp_moderate_cwnd(tp);
	} else {
		tcp_cwnd_down(sk, flag);
	}
}

static void tcp_mtup_probe_failed(struct sock *sk)
{
	struct inet_connection_sock *icsk = inet_csk(sk);

	icsk->icsk_mtup.search_high = icsk->icsk_mtup.probe_size - 1;
	icsk->icsk_mtup.probe_size = 0;
}

static void tcp_mtup_probe_success(struct sock *sk)
{
	struct tcp_sock *tp = tcp_sk(sk);
	struct inet_connection_sock *icsk = inet_csk(sk);

	/* FIXME: breaks with very large cwnd */
	tp->prior_ssthresh = tcp_current_ssthresh(sk);
	tp->snd_cwnd = tp->snd_cwnd *
		       tcp_mss_to_mtu(sk, tp->mss_cache) /
		       icsk->icsk_mtup.probe_size;
	tp->snd_cwnd_cnt = 0;
	tp->snd_cwnd_stamp = tcp_time_stamp;
	tp->snd_ssthresh = tcp_current_ssthresh(sk);

	icsk->icsk_mtup.search_low = icsk->icsk_mtup.probe_size;
	icsk->icsk_mtup.probe_size = 0;
	tcp_sync_mss(sk, icsk->icsk_pmtu_cookie);
}

/* Do a simple retransmit without using the backoff mechanisms in
 * tcp_timer. This is used for path mtu discovery.
 * The socket is already locked here.
 */
void tcp_simple_retransmit(struct sock *sk)
{
	const struct inet_connection_sock *icsk = inet_csk(sk);
	struct tcp_sock *tp = tcp_sk(sk);
	struct sk_buff *skb;
	unsigned int mss = tcp_current_mss(sk);
	u32 prior_lost = tp->lost_out;

	tcp_for_write_queue(skb, sk) {
		if (skb == tcp_send_head(sk))
			break;
		if (tcp_skb_seglen(skb) > mss &&
		    !(TCP_SKB_CB(skb)->sacked & TCPCB_SACKED_ACKED)) {
			if (TCP_SKB_CB(skb)->sacked & TCPCB_SACKED_RETRANS) {
				TCP_SKB_CB(skb)->sacked &= ~TCPCB_SACKED_RETRANS;
				tp->retrans_out -= tcp_skb_pcount(skb);
			}
			tcp_skb_mark_lost_uncond_verify(tp, skb);
		}
	}

	tcp_clear_retrans_hints_partial(tp);

	if (prior_lost == tp->lost_out)
		return;

	if (tcp_is_reno(tp))
		tcp_limit_reno_sacked(tp);

	tcp_verify_left_out(tp);

	/* Don't muck with the congestion window here.
	 * Reason is that we do not increase amount of _data_
	 * in network, but units changed and effective
	 * cwnd/ssthresh really reduced now.
	 */
	if (icsk->icsk_ca_state != TCP_CA_Loss) {
		tp->high_seq = tp->snd_nxt;
		tp->snd_ssthresh = tcp_current_ssthresh(sk);
		tp->prior_ssthresh = 0;
		tp->undo_marker = 0;
		tcp_set_ca_state(sk, TCP_CA_Loss);
	}
	tcp_xmit_retransmit_queue(sk);
}
EXPORT_SYMBOL(tcp_simple_retransmit);

/* This function implements the PRR algorithm, specifcally the PRR-SSRB
 * (proportional rate reduction with slow start reduction bound) as described in
 * http://www.ietf.org/id/draft-mathis-tcpm-proportional-rate-reduction-01.txt.
 * It computes the number of packets to send (sndcnt) based on packets newly
 * delivered:
 *   1) If the packets in flight is larger than ssthresh, PRR spreads the
 *	cwnd reductions across a full RTT.
 *   2) If packets in flight is lower than ssthresh (such as due to excess
 *	losses and/or application stalls), do not perform any further cwnd
 *	reductions, but instead slow start up to ssthresh.
 */
static void tcp_update_cwnd_in_recovery(struct sock *sk, int newly_acked_sacked,
					int fast_rexmit, int flag)
{
	struct tcp_sock *tp = tcp_sk(sk);
	int sndcnt = 0;
	int delta = tp->snd_ssthresh - tcp_packets_in_flight(tp);

	if (tcp_packets_in_flight(tp) > tp->snd_ssthresh) {
		u64 dividend = (u64)tp->snd_ssthresh * tp->prr_delivered +
			       tp->prior_cwnd - 1;
		sndcnt = div_u64(dividend, tp->prior_cwnd) - tp->prr_out;
	} else {
		sndcnt = min_t(int, delta,
			       max_t(int, tp->prr_delivered - tp->prr_out,
				     newly_acked_sacked) + 1);
	}

	sndcnt = max(sndcnt, (fast_rexmit ? 1 : 0));
	tp->snd_cwnd = tcp_packets_in_flight(tp) + sndcnt;
}

static void tcp_enter_recovery(struct sock *sk, bool ece_ack)
{
	struct tcp_sock *tp = tcp_sk(sk);
	int mib_idx;

	if (tcp_is_reno(tp))
		mib_idx = LINUX_MIB_TCPRENORECOVERY;
	else
		mib_idx = LINUX_MIB_TCPSACKRECOVERY;

	NET_INC_STATS_BH(sock_net(sk), mib_idx);

	tp->high_seq = tp->snd_nxt;
	tp->prior_ssthresh = 0;
	tp->undo_marker = tp->snd_una;
	tp->undo_retrans = tp->retrans_out;

	if (inet_csk(sk)->icsk_ca_state < TCP_CA_CWR) {
		if (!ece_ack)
			tp->prior_ssthresh = tcp_current_ssthresh(sk);
		tp->snd_ssthresh = inet_csk(sk)->icsk_ca_ops->ssthresh(sk);
		TCP_ECN_queue_cwr(tp);
	}

	tp->bytes_acked = 0;
	tp->snd_cwnd_cnt = 0;
	tp->prior_cwnd = tp->snd_cwnd;
	tp->prr_delivered = 0;
	tp->prr_out = 0;
	tcp_set_ca_state(sk, TCP_CA_Recovery);
}

/* Process an event, which can update packets-in-flight not trivially.
 * Main goal of this function is to calculate new estimate for left_out,
 * taking into account both packets sitting in receiver's buffer and
 * packets lost by network.
 *
 * Besides that it does CWND reduction, when packet loss is detected
 * and changes state of machine.
 *
 * It does _not_ decide what to send, it is made in function
 * tcp_xmit_retransmit_queue().
 */
static void tcp_fastretrans_alert(struct sock *sk, int pkts_acked,
				  int prior_sacked, bool is_dupack,
				  int flag)
{
	struct inet_connection_sock *icsk = inet_csk(sk);
	struct tcp_sock *tp = tcp_sk(sk);
	int do_lost = is_dupack || ((flag & FLAG_DATA_SACKED) &&
				    (tcp_fackets_out(tp) > tp->reordering));
	int newly_acked_sacked = 0;
	int fast_rexmit = 0;

	if (WARN_ON(!tp->packets_out && tp->sacked_out))
		tp->sacked_out = 0;
	if (WARN_ON(!tp->sacked_out && tp->fackets_out))
		tp->fackets_out = 0;

	/* Now state machine starts.
	 * A. ECE, hence prohibit cwnd undoing, the reduction is required. */
	if (flag & FLAG_ECE)
		tp->prior_ssthresh = 0;

	/* B. In all the states check for reneging SACKs. */
	if (tcp_check_sack_reneging(sk, flag))
		return;

	/* C. Check consistency of the current state. */
	tcp_verify_left_out(tp);

	/* D. Check state exit conditions. State can be terminated
	 *    when high_seq is ACKed. */
	if (icsk->icsk_ca_state == TCP_CA_Open) {
		WARN_ON(tp->retrans_out != 0);
		tp->retrans_stamp = 0;
	} else if (!before(tp->snd_una, tp->high_seq)) {
		switch (icsk->icsk_ca_state) {
		case TCP_CA_Loss:
			icsk->icsk_retransmits = 0;
			if (tcp_try_undo_recovery(sk))
				return;
			break;

		case TCP_CA_CWR:
			/* CWR is to be held something *above* high_seq
			 * is ACKed for CWR bit to reach receiver. */
			if (tp->snd_una != tp->high_seq) {
				tcp_complete_cwr(sk);
				tcp_set_ca_state(sk, TCP_CA_Open);
			}
			break;

		case TCP_CA_Recovery:
			if (tcp_is_reno(tp))
				tcp_reset_reno_sack(tp);
			if (tcp_try_undo_recovery(sk))
				return;
			tcp_complete_cwr(sk);
			break;
		}
	}

	/* E. Process state. */
	switch (icsk->icsk_ca_state) {
	case TCP_CA_Recovery:
		if (!(flag & FLAG_SND_UNA_ADVANCED)) {
			if (tcp_is_reno(tp) && is_dupack)
				tcp_add_reno_sack(sk);
		} else
			do_lost = tcp_try_undo_partial(sk, pkts_acked);
		newly_acked_sacked = pkts_acked + tp->sacked_out - prior_sacked;
		break;
	case TCP_CA_Loss:
		if (flag & FLAG_DATA_ACKED)
			icsk->icsk_retransmits = 0;
		if (tcp_is_reno(tp) && flag & FLAG_SND_UNA_ADVANCED)
			tcp_reset_reno_sack(tp);
		if (!tcp_try_undo_loss(sk)) {
			tcp_moderate_cwnd(tp);
			tcp_xmit_retransmit_queue(sk);
			return;
		}
		if (icsk->icsk_ca_state != TCP_CA_Open)
			return;
		/* Loss is undone; fall through to processing in Open state. */
	default:
		if (tcp_is_reno(tp)) {
			if (flag & FLAG_SND_UNA_ADVANCED)
				tcp_reset_reno_sack(tp);
			if (is_dupack)
				tcp_add_reno_sack(sk);
		}
		newly_acked_sacked = pkts_acked + tp->sacked_out - prior_sacked;

		if (icsk->icsk_ca_state <= TCP_CA_Disorder)
			tcp_try_undo_dsack(sk);

		if (!tcp_time_to_recover(sk, flag)) {
			tcp_try_to_open(sk, flag);
			return;
		}

		/* MTU probe failure: don't reduce cwnd */
		if (icsk->icsk_ca_state < TCP_CA_CWR &&
		    icsk->icsk_mtup.probe_size &&
		    tp->snd_una == tp->mtu_probe.probe_seq_start) {
			tcp_mtup_probe_failed(sk);
			/* Restores the reduction we did in tcp_mtup_probe() */
			tp->snd_cwnd++;
			tcp_simple_retransmit(sk);
			return;
		}

		/* Otherwise enter Recovery state */
		tcp_enter_recovery(sk, (flag & FLAG_ECE));
		fast_rexmit = 1;
	}

	if (do_lost || (tcp_is_fack(tp) && tcp_head_timedout(sk)))
		tcp_update_scoreboard(sk, fast_rexmit);
	tp->prr_delivered += newly_acked_sacked;
	tcp_update_cwnd_in_recovery(sk, newly_acked_sacked, fast_rexmit, flag);
	tcp_xmit_retransmit_queue(sk);
}

void tcp_valid_rtt_meas(struct sock *sk, u32 seq_rtt)
{
	tcp_rtt_estimator(sk, seq_rtt);
	tcp_set_rto(sk);
	inet_csk(sk)->icsk_backoff = 0;
}
EXPORT_SYMBOL(tcp_valid_rtt_meas);

/* Read draft-ietf-tcplw-high-performance before mucking
 * with this code. (Supersedes RFC1323)
 */
static void tcp_ack_saw_tstamp(struct sock *sk, int flag)
{
	/* RTTM Rule: A TSecr value received in a segment is used to
	 * update the averaged RTT measurement only if the segment
	 * acknowledges some new data, i.e., only if it advances the
	 * left edge of the send window.
	 *
	 * See draft-ietf-tcplw-high-performance-00, section 3.3.
	 * 1998/04/10 Andrey V. Savochkin <saw@msu.ru>
	 *
	 * Changed: reset backoff as soon as we see the first valid sample.
	 * If we do not, we get strongly overestimated rto. With timestamps
	 * samples are accepted even from very old segments: f.e., when rtt=1
	 * increases to 8, we retransmit 5 times and after 8 seconds delayed
	 * answer arrives rto becomes 120 seconds! If at least one of segments
	 * in window is lost... Voila.	 			--ANK (010210)
	 */
	struct tcp_sock *tp = tcp_sk(sk);

	tcp_valid_rtt_meas(sk, tcp_time_stamp - tp->rx_opt.rcv_tsecr);
}

static void tcp_ack_no_tstamp(struct sock *sk, u32 seq_rtt, int flag)
{
	/* We don't have a timestamp. Can only use
	 * packets that are not retransmitted to determine
	 * rtt estimates. Also, we must not reset the
	 * backoff for rto until we get a non-retransmitted
	 * packet. This allows us to deal with a situation
	 * where the network delay has increased suddenly.
	 * I.e. Karn's algorithm. (SIGCOMM '87, p5.)
	 */

	if (flag & FLAG_RETRANS_DATA_ACKED)
		return;

	tcp_valid_rtt_meas(sk, seq_rtt);
}

static inline void tcp_ack_update_rtt(struct sock *sk, const int flag,
				      const s32 seq_rtt)
{
	const struct tcp_sock *tp = tcp_sk(sk);
	/* Note that peer MAY send zero echo. In this case it is ignored. (rfc1323) */
	if (tp->rx_opt.saw_tstamp && tp->rx_opt.rcv_tsecr)
		tcp_ack_saw_tstamp(sk, flag);
	else if (seq_rtt >= 0)
		tcp_ack_no_tstamp(sk, seq_rtt, flag);
}

static void tcp_cong_avoid(struct sock *sk, u32 ack, u32 in_flight)
{
	const struct inet_connection_sock *icsk = inet_csk(sk);
	icsk->icsk_ca_ops->cong_avoid(sk, ack, in_flight);
	tcp_sk(sk)->snd_cwnd_stamp = tcp_time_stamp;
}

/* Restart timer after forward progress on connection.
 * RFC2988 recommends to restart timer to now+rto.
 */
void tcp_rearm_rto(struct sock *sk)
{
	struct tcp_sock *tp = tcp_sk(sk);

	if (!tp->packets_out) {
		inet_csk_clear_xmit_timer(sk, ICSK_TIME_RETRANS);
	} else {
		u32 rto = inet_csk(sk)->icsk_rto;
		/* Offset the time elapsed after installing regular RTO */
		if (tp->early_retrans_delayed) {
			struct sk_buff *skb = tcp_write_queue_head(sk);
			const u32 rto_time_stamp = TCP_SKB_CB(skb)->when + rto;
			s32 delta = (s32)(rto_time_stamp - tcp_time_stamp);
			/* delta may not be positive if the socket is locked
			 * when the delayed ER timer fires and is rescheduled.
			 */
			if (delta > 0)
				rto = delta;
		}
		inet_csk_reset_xmit_timer(sk, ICSK_TIME_RETRANS, rto,
					  TCP_RTO_MAX);
	}
	tp->early_retrans_delayed = 0;
}

/* This function is called when the delayed ER timer fires. TCP enters
 * fast recovery and performs fast-retransmit.
 */
void tcp_resume_early_retransmit(struct sock *sk)
{
	struct tcp_sock *tp = tcp_sk(sk);

	tcp_rearm_rto(sk);

	/* Stop if ER is disabled after the delayed ER timer is scheduled */
	if (!tp->do_early_retrans)
		return;

	tcp_enter_recovery(sk, false);
	tcp_update_scoreboard(sk, 1);
	tcp_xmit_retransmit_queue(sk);
}

/* If we get here, the whole TSO packet has not been acked. */
static u32 tcp_tso_acked(struct sock *sk, struct sk_buff *skb)
{
	struct tcp_sock *tp = tcp_sk(sk);
	u32 packets_acked;

	BUG_ON(!after(TCP_SKB_CB(skb)->end_seq, tp->snd_una));

	packets_acked = tcp_skb_pcount(skb);
	if (tcp_trim_head(sk, skb, tp->snd_una - TCP_SKB_CB(skb)->seq))
		return 0;
	packets_acked -= tcp_skb_pcount(skb);

	if (packets_acked) {
		BUG_ON(tcp_skb_pcount(skb) == 0);
		BUG_ON(!before(TCP_SKB_CB(skb)->seq, TCP_SKB_CB(skb)->end_seq));
	}

	return packets_acked;
}

/* Remove acknowledged frames from the retransmission queue. If our packet
 * is before the ack sequence we can discard it as it's confirmed to have
 * arrived at the other end.
 */
static int tcp_clean_rtx_queue(struct sock *sk, int prior_fackets,
			       u32 prior_snd_una)
{
	struct tcp_sock *tp = tcp_sk(sk);
	const struct inet_connection_sock *icsk = inet_csk(sk);
	struct sk_buff *skb;
	u32 now = tcp_time_stamp;
	int fully_acked = true;
	int flag = 0;
	u32 pkts_acked = 0;
	u32 reord = tp->packets_out;
	u32 prior_sacked = tp->sacked_out;
	s32 seq_rtt = -1;
	s32 ca_seq_rtt = -1;
	ktime_t last_ackt = net_invalid_timestamp();

	while ((skb = tcp_write_queue_head(sk)) && skb != tcp_send_head(sk)) {
		struct tcp_skb_cb *scb = TCP_SKB_CB(skb);
		u32 acked_pcount;
		u8 sacked = scb->sacked;

		/* Determine how many packets and what bytes were acked, tso and else */
		if (after(scb->end_seq, tp->snd_una)) {
			if (tcp_skb_pcount(skb) == 1 ||
			    !after(tp->snd_una, scb->seq))
				break;

			acked_pcount = tcp_tso_acked(sk, skb);
			if (!acked_pcount)
				break;

			fully_acked = false;
		} else {
			acked_pcount = tcp_skb_pcount(skb);
		}

		if (sacked & TCPCB_RETRANS) {
			if (sacked & TCPCB_SACKED_RETRANS)
				tp->retrans_out -= acked_pcount;
			flag |= FLAG_RETRANS_DATA_ACKED;
			ca_seq_rtt = -1;
			seq_rtt = -1;
			if ((flag & FLAG_DATA_ACKED) || (acked_pcount > 1))
				flag |= FLAG_NONHEAD_RETRANS_ACKED;
		} else {
			ca_seq_rtt = now - scb->when;
			last_ackt = skb->tstamp;
			if (seq_rtt < 0) {
				seq_rtt = ca_seq_rtt;
			}
			if (!(sacked & TCPCB_SACKED_ACKED))
				reord = min(pkts_acked, reord);
		}

		if (sacked & TCPCB_SACKED_ACKED)
			tp->sacked_out -= acked_pcount;
		if (sacked & TCPCB_LOST)
			tp->lost_out -= acked_pcount;

		tp->packets_out -= acked_pcount;
		pkts_acked += acked_pcount;

		/* Initial outgoing SYN's get put onto the write_queue
		 * just like anything else we transmit.  It is not
		 * true data, and if we misinform our callers that
		 * this ACK acks real data, we will erroneously exit
		 * connection startup slow start one packet too
		 * quickly.  This is severely frowned upon behavior.
		 */
		if (!(scb->tcp_flags & TCPHDR_SYN)) {
			flag |= FLAG_DATA_ACKED;
		} else {
			flag |= FLAG_SYN_ACKED;
			tp->retrans_stamp = 0;
		}

		if (!fully_acked)
			break;

		if (tp->mpc)
			mptcp_clean_rtx_infinite(skb, sk);
		tcp_unlink_write_queue(skb, sk);

		if (tp->mpc)
			flag |= mptcp_fallback_infinite(tp, skb);

		sk_wmem_free_skb(sk, skb);
		tp->scoreboard_skb_hint = NULL;
		if (skb == tp->retransmit_skb_hint)
			tp->retransmit_skb_hint = NULL;
		if (skb == tp->lost_skb_hint)
			tp->lost_skb_hint = NULL;
	}

	if (likely(between(tp->snd_up, prior_snd_una, tp->snd_una)))
		tp->snd_up = tp->snd_una;

	if (skb && (TCP_SKB_CB(skb)->sacked & TCPCB_SACKED_ACKED))
		flag |= FLAG_SACK_RENEGING;

	if (flag & FLAG_ACKED) {
		const struct tcp_congestion_ops *ca_ops
			= inet_csk(sk)->icsk_ca_ops;

		if (unlikely(icsk->icsk_mtup.probe_size &&
			     !after(tp->mtu_probe.probe_seq_end, tp->snd_una))) {
			tcp_mtup_probe_success(sk);
		}

		tcp_ack_update_rtt(sk, flag, seq_rtt);
		tcp_rearm_rto(sk);

		if (tcp_is_reno(tp)) {
			tcp_remove_reno_sacks(sk, pkts_acked);
		} else {
			int delta;

			/* Non-retransmitted hole got filled? That's reordering */
			if (reord < prior_fackets)
				tcp_update_reordering(sk, tp->fackets_out - reord, 0);

			delta = tcp_is_fack(tp) ? pkts_acked :
						  prior_sacked - tp->sacked_out;
			tp->lost_cnt_hint -= min(tp->lost_cnt_hint, delta);
		}

		tp->fackets_out -= min(pkts_acked, tp->fackets_out);

		if (ca_ops->pkts_acked) {
			s32 rtt_us = -1;

			/* Is the ACK triggering packet unambiguous? */
			if (!(flag & FLAG_RETRANS_DATA_ACKED)) {
				/* High resolution needed and available? */
				if (ca_ops->flags & TCP_CONG_RTT_STAMP &&
				    !ktime_equal(last_ackt,
						 net_invalid_timestamp()))
					rtt_us = ktime_us_delta(ktime_get_real(),
								last_ackt);
				else if (ca_seq_rtt >= 0)
					rtt_us = jiffies_to_usecs(ca_seq_rtt);
			}

			ca_ops->pkts_acked(sk, pkts_acked, rtt_us);
		}
	}

#if FASTRETRANS_DEBUG > 0
	WARN_ON((int)tp->sacked_out < 0);
	WARN_ON((int)tp->lost_out < 0);
	WARN_ON((int)tp->retrans_out < 0);
	if (!tp->packets_out && tcp_is_sack(tp)) {
		icsk = inet_csk(sk);
		if (tp->lost_out) {
			pr_debug("Leak l=%u %d\n",
				 tp->lost_out, icsk->icsk_ca_state);
			tp->lost_out = 0;
		}
		if (tp->sacked_out) {
			pr_debug("Leak s=%u %d\n",
				 tp->sacked_out, icsk->icsk_ca_state);
			tp->sacked_out = 0;
		}
		if (tp->retrans_out) {
			pr_debug("Leak r=%u %d\n",
				 tp->retrans_out, icsk->icsk_ca_state);
			tp->retrans_out = 0;
		}
	}
#endif
	return flag;
}

void tcp_ack_probe(struct sock *sk)
{
	const struct tcp_sock *tp = tcp_sk(sk);
	struct inet_connection_sock *icsk = inet_csk(sk);

	/* Was it a usable window open? */

	if (!after(TCP_SKB_CB(tcp_send_head(sk))->end_seq, tcp_wnd_end(tp))) {
		icsk->icsk_backoff = 0;
		inet_csk_clear_xmit_timer(sk, ICSK_TIME_PROBE0);
		/* Socket must be waked up by subsequent tcp_data_snd_check().
		 * This function is not for random using!
		 */
	} else {
		inet_csk_reset_xmit_timer(sk, ICSK_TIME_PROBE0,
					  min(icsk->icsk_rto << icsk->icsk_backoff, TCP_RTO_MAX),
					  TCP_RTO_MAX);
	}
}

static inline bool tcp_ack_is_dubious(const struct sock *sk, const int flag)
{
	return !(flag & FLAG_NOT_DUP) || (flag & FLAG_CA_ALERT) ||
		inet_csk(sk)->icsk_ca_state != TCP_CA_Open;
}

static inline bool tcp_may_raise_cwnd(const struct sock *sk, const int flag)
{
	const struct tcp_sock *tp = tcp_sk(sk);
	return (!(flag & FLAG_ECE) || tp->snd_cwnd < tp->snd_ssthresh) &&
		!((1 << inet_csk(sk)->icsk_ca_state) & (TCPF_CA_Recovery | TCPF_CA_CWR));
}

/* Check that window update is acceptable.
 * The function assumes that snd_una<=ack<=snd_next.
 */
bool tcp_may_update_window(const struct tcp_sock *tp, const u32 ack,
			   const u32 ack_seq, const u32 nwin)
{
	return	after(ack, tp->snd_una) ||
		after(ack_seq, tp->snd_wl1) ||
		(ack_seq == tp->snd_wl1 && nwin > tp->snd_wnd);
}

/* Update our send window.
 *
 * Window update algorithm, described in RFC793/RFC1122 (used in linux-2.2
 * and in FreeBSD. NetBSD's one is even worse.) is wrong.
 */
static int tcp_ack_update_window(struct sock *sk, const struct sk_buff *skb, u32 ack,
				 u32 ack_seq)
{
	struct tcp_sock *tp = tcp_sk(sk);
	int flag = 0;
	u32 nwin = ntohs(tcp_hdr(skb)->window);

	if (likely(!tcp_hdr(skb)->syn))
		nwin <<= tp->rx_opt.snd_wscale;

	if (tcp_may_update_window(tp, ack, ack_seq, nwin)) {
		flag |= FLAG_WIN_UPDATE;
		tcp_update_wl(tp, ack_seq);

		if (tp->snd_wnd != nwin) {
			tp->snd_wnd = nwin;

			/* Note, it is the only place, where
			 * fast path is recovered for sending TCP.
			 */
			tp->pred_flags = 0;
			tcp_fast_path_check(sk);

			if (nwin > tp->max_window) {
				tp->max_window = nwin;
				tcp_sync_mss(sk, inet_csk(sk)->icsk_pmtu_cookie);
			}
		}
	}

	tp->snd_una = ack;

	return flag;
}

/* A very conservative spurious RTO response algorithm: reduce cwnd and
 * continue in congestion avoidance.
 */
static void tcp_conservative_spur_to_response(struct tcp_sock *tp)
{
	tp->snd_cwnd = min(tp->snd_cwnd, tp->snd_ssthresh);
	tp->snd_cwnd_cnt = 0;
	tp->bytes_acked = 0;
	TCP_ECN_queue_cwr(tp);
	tcp_moderate_cwnd(tp);
}

/* A conservative spurious RTO response algorithm: reduce cwnd using
 * rate halving and continue in congestion avoidance.
 */
static void tcp_ratehalving_spur_to_response(struct sock *sk)
{
	tcp_enter_cwr(sk, 0);
}

static void tcp_undo_spur_to_response(struct sock *sk, int flag)
{
	if (flag & FLAG_ECE)
		tcp_ratehalving_spur_to_response(sk);
	else
		tcp_undo_cwr(sk, true);
}

/* F-RTO spurious RTO detection algorithm (RFC4138)
 *
 * F-RTO affects during two new ACKs following RTO (well, almost, see inline
 * comments). State (ACK number) is kept in frto_counter. When ACK advances
 * window (but not to or beyond highest sequence sent before RTO):
 *   On First ACK,  send two new segments out.
 *   On Second ACK, RTO was likely spurious. Do spurious response (response
 *                  algorithm is not part of the F-RTO detection algorithm
 *                  given in RFC4138 but can be selected separately).
 * Otherwise (basically on duplicate ACK), RTO was (likely) caused by a loss
 * and TCP falls back to conventional RTO recovery. F-RTO allows overriding
 * of Nagle, this is done using frto_counter states 2 and 3, when a new data
 * segment of any size sent during F-RTO, state 2 is upgraded to 3.
 *
 * Rationale: if the RTO was spurious, new ACKs should arrive from the
 * original window even after we transmit two new data segments.
 *
 * SACK version:
 *   on first step, wait until first cumulative ACK arrives, then move to
 *   the second step. In second step, the next ACK decides.
 *
 * F-RTO is implemented (mainly) in four functions:
 *   - tcp_use_frto() is used to determine if TCP is can use F-RTO
 *   - tcp_enter_frto() prepares TCP state on RTO if F-RTO is used, it is
 *     called when tcp_use_frto() showed green light
 *   - tcp_process_frto() handles incoming ACKs during F-RTO algorithm
 *   - tcp_enter_frto_loss() is called if there is not enough evidence
 *     to prove that the RTO is indeed spurious. It transfers the control
 *     from F-RTO to the conventional RTO recovery
 */
static bool tcp_process_frto(struct sock *sk, int flag)
{
	struct tcp_sock *tp = tcp_sk(sk);

	tcp_verify_left_out(tp);

	/* Duplicate the behavior from Loss state (fastretrans_alert) */
	if (flag & FLAG_DATA_ACKED)
		inet_csk(sk)->icsk_retransmits = 0;

	if ((flag & FLAG_NONHEAD_RETRANS_ACKED) ||
	    ((tp->frto_counter >= 2) && (flag & FLAG_RETRANS_DATA_ACKED)))
		tp->undo_marker = 0;

	if (!before(tp->snd_una, tp->frto_highmark)) {
		tcp_enter_frto_loss(sk, (tp->frto_counter == 1 ? 2 : 3), flag);
		return true;
	}

	if (!tcp_is_sackfrto(tp)) {
		/* RFC4138 shortcoming in step 2; should also have case c):
		 * ACK isn't duplicate nor advances window, e.g., opposite dir
		 * data, winupdate
		 */
		if (!(flag & FLAG_ANY_PROGRESS) && (flag & FLAG_NOT_DUP))
			return true;

		if (!(flag & FLAG_DATA_ACKED)) {
			tcp_enter_frto_loss(sk, (tp->frto_counter == 1 ? 0 : 3),
					    flag);
			return true;
		}
	} else {
		if (!(flag & FLAG_DATA_ACKED) && (tp->frto_counter == 1)) {
			/* Prevent sending of new data. */
			tp->snd_cwnd = min(tp->snd_cwnd,
					   tcp_packets_in_flight(tp));
			return true;
		}

		if ((tp->frto_counter >= 2) &&
		    (!(flag & FLAG_FORWARD_PROGRESS) ||
		     ((flag & FLAG_DATA_SACKED) &&
		      !(flag & FLAG_ONLY_ORIG_SACKED)))) {
			/* RFC4138 shortcoming (see comment above) */
			if (!(flag & FLAG_FORWARD_PROGRESS) &&
			    (flag & FLAG_NOT_DUP))
				return true;

			tcp_enter_frto_loss(sk, 3, flag);
			return true;
		}
	}

	if (tp->frto_counter == 1) {
		/* tcp_may_send_now needs to see updated state */
		tp->snd_cwnd = tcp_packets_in_flight(tp) + 2;
		tp->frto_counter = 2;

		if (!tcp_may_send_now(sk))
			tcp_enter_frto_loss(sk, 2, flag);

		return true;
	} else {
		switch (sysctl_tcp_frto_response) {
		case 2:
			tcp_undo_spur_to_response(sk, flag);
			break;
		case 1:
			tcp_conservative_spur_to_response(tp);
			break;
		default:
			tcp_ratehalving_spur_to_response(sk);
			break;
		}
		tp->frto_counter = 0;
		tp->undo_marker = 0;
		NET_INC_STATS_BH(sock_net(sk), LINUX_MIB_TCPSPURIOUSRTOS);
	}
	return false;
}

/* This routine deals with incoming acks, but not outgoing ones. */
static int tcp_ack(struct sock *sk, struct sk_buff *skb, int flag)
{
	struct inet_connection_sock *icsk = inet_csk(sk);
	struct tcp_sock *tp = tcp_sk(sk);
	u32 prior_snd_una = tp->snd_una;
	u32 ack_seq = TCP_SKB_CB(skb)->seq;
	u32 ack = TCP_SKB_CB(skb)->ack_seq;
	bool is_dupack = false;
	u32 prior_in_flight;
	u32 prior_fackets;
	int prior_packets;
	int prior_sacked = tp->sacked_out;
	int pkts_acked = 0;
	bool frto_cwnd = false;

	/* If the ack is older than previous acks
	 * then we can probably ignore it.
	 */
	if (before(ack, prior_snd_una))
		goto old_ack;

	/* If the ack includes data we haven't sent yet, discard
	 * this segment (RFC793 Section 3.9).
	 */
	if (after(ack, tp->snd_nxt))
		goto invalid_ack;

	if (tp->early_retrans_delayed)
		tcp_rearm_rto(sk);

	if (after(ack, prior_snd_una))
		flag |= FLAG_SND_UNA_ADVANCED;

	if (sysctl_tcp_abc) {
		if (icsk->icsk_ca_state < TCP_CA_CWR)
			tp->bytes_acked += ack - prior_snd_una;
		else if (icsk->icsk_ca_state == TCP_CA_Loss)
			/* we assume just one segment left network */
			tp->bytes_acked += min(ack - prior_snd_una,
					       tp->mss_cache);
	}

	prior_fackets = tp->fackets_out;
	prior_in_flight = tcp_packets_in_flight(tp);

	if (!(flag & FLAG_SLOWPATH) && after(ack, prior_snd_una)) {
		/* Window is constant, pure forward advance.
		 * No more checks are required.
		 * Note, we use the fact that SND.UNA>=SND.WL2.
		 */
		tcp_update_wl(tp, ack_seq);
		tp->snd_una = ack;
		flag |= FLAG_WIN_UPDATE;

		tcp_ca_event(sk, CA_EVENT_FAST_ACK);

		NET_INC_STATS_BH(sock_net(sk), LINUX_MIB_TCPHPACKS);
	} else {
		if (ack_seq != TCP_SKB_CB(skb)->end_seq)
			flag |= FLAG_DATA;
		else
			NET_INC_STATS_BH(sock_net(sk), LINUX_MIB_TCPPUREACKS);

		flag |= tcp_ack_update_window(sk, skb, ack, ack_seq);

		if (TCP_SKB_CB(skb)->sacked)
			flag |= tcp_sacktag_write_queue(sk, skb, prior_snd_una);

		if (TCP_ECN_rcv_ecn_echo(tp, tcp_hdr(skb)))
			flag |= FLAG_ECE;

		tcp_ca_event(sk, CA_EVENT_SLOW_ACK);
	}

	/* We passed data and got it acked, remove any soft error
	 * log. Something worked...
	 */
	sk->sk_err_soft = 0;
	icsk->icsk_probes_out = 0;
	tp->rcv_tstamp = tcp_time_stamp;
	prior_packets = tp->packets_out;
	if (!prior_packets)
		goto no_queue;

	/* See if we can take anything off of the retransmit queue. */
	flag |= tcp_clean_rtx_queue(sk, prior_fackets, prior_snd_una);

	if (flag & MPTCP_FLAG_SEND_RESET) {
		mptcp_send_reset(sk, skb);
		goto invalid_ack;
	}

	pkts_acked = prior_packets - tp->packets_out;

	if (tp->frto_counter)
		frto_cwnd = tcp_process_frto(sk, flag);
	/* Guarantee sacktag reordering detection against wrap-arounds */
	if (before(tp->frto_highmark, tp->snd_una))
		tp->frto_highmark = 0;

	if (tcp_ack_is_dubious(sk, flag)) {
		/* Advance CWND, if state allows this. */
		if ((flag & FLAG_DATA_ACKED) && !frto_cwnd &&
		    tcp_may_raise_cwnd(sk, flag))
			tcp_cong_avoid(sk, ack, prior_in_flight);
		is_dupack = !(flag & (FLAG_SND_UNA_ADVANCED | FLAG_NOT_DUP));
		tcp_fastretrans_alert(sk, pkts_acked, prior_sacked,
				      is_dupack, flag);
	} else {
		if ((flag & FLAG_DATA_ACKED) && !frto_cwnd)
			tcp_cong_avoid(sk, ack, prior_in_flight);
	}

	if ((flag & FLAG_FORWARD_PROGRESS) || !(flag & FLAG_NOT_DUP)) {
		struct dst_entry *dst = __sk_dst_get(sk);
		if (dst)
			dst_confirm(dst);
	}
	return 1;

no_queue:
	/* If data was DSACKed, see if we can undo a cwnd reduction. */
	if (flag & FLAG_DSACKING_ACK)
		tcp_fastretrans_alert(sk, pkts_acked, prior_sacked,
				      is_dupack, flag);
	/* If this ack opens up a zero window, clear backoff.  It was
	 * being used to time the probes, and is probably far higher than
	 * it needs to be for normal retransmission.
	 */
	if (tcp_send_head(sk))
		tcp_ack_probe(sk);
	return 1;

invalid_ack:
	SOCK_DEBUG(sk, "Ack %u after %u:%u\n", ack, tp->snd_una, tp->snd_nxt);
	return -1;

old_ack:
	/* If data was SACKed, tag it and see if we should send more data.
	 * If data was DSACKed, see if we can undo a cwnd reduction.
	 */
	if (TCP_SKB_CB(skb)->sacked) {
		flag |= tcp_sacktag_write_queue(sk, skb, prior_snd_una);
		tcp_fastretrans_alert(sk, pkts_acked, prior_sacked,
				      is_dupack, flag);
	}

	SOCK_DEBUG(sk, "Ack %u before %u:%u\n", ack, tp->snd_una, tp->snd_nxt);
	return 0;
}

/* Look for tcp options. Normally only called on SYN and SYNACK packets.
 * But, this can also be called on packets in the established flow when
 * the fast version below fails.
 */
<<<<<<< HEAD
static void __tcp_parse_options(const struct sk_buff *skb,
				struct tcp_options_received *opt_rx,
				const u8 **hvpp, struct mptcp_options_received *mopt,
				int estab, struct tcp_fastopen_cookie *foc, int fast)
=======
void tcp_parse_options(const struct sk_buff *skb, struct tcp_options_received *opt_rx,
		       const u8 **hvpp, struct mptcp_options_received *mopt, int estab)
>>>>>>> a5f4707c
{
	const unsigned char *ptr;
	const struct tcphdr *th = tcp_hdr(skb);
	int length = (th->doff * 4) - sizeof(struct tcphdr);

	ptr = (const unsigned char *)(th + 1);
	opt_rx->saw_tstamp = 0;

	while (length > 0) {
		int opcode = *ptr++;
		int opsize;

		switch (opcode) {
		case TCPOPT_EOL:
			return;
		case TCPOPT_NOP:	/* Ref: RFC 793 section 3.1 */
			length--;
			continue;
		default:
			opsize = *ptr++;
			if (opsize < 2) /* "silly options" */
				return;
			if (opsize > length)
				return;	/* don't parse partial options */
			switch (opcode) {
			case TCPOPT_MSS:
				if (opsize == TCPOLEN_MSS && th->syn && !estab) {
					u16 in_mss = get_unaligned_be16(ptr);
					if (in_mss) {
						if (opt_rx->user_mss &&
						    opt_rx->user_mss < in_mss)
							in_mss = opt_rx->user_mss;
						opt_rx->mss_clamp = in_mss;
					}
				}
				break;
			case TCPOPT_WINDOW:
				if (opsize == TCPOLEN_WINDOW && th->syn &&
				    !estab && sysctl_tcp_window_scaling) {
					__u8 snd_wscale = *(__u8 *)ptr;
					opt_rx->wscale_ok = 1;
					if (snd_wscale > 14) {
						net_info_ratelimited("%s: Illegal window scaling value %d >14 received\n",
								     __func__,
								     snd_wscale);
						snd_wscale = 14;
					}
					opt_rx->snd_wscale = snd_wscale;
				}
				break;
			case TCPOPT_TIMESTAMP:
				if ((opsize == TCPOLEN_TIMESTAMP) &&
				    ((estab && opt_rx->tstamp_ok) ||
				     (!estab && sysctl_tcp_timestamps))) {
					opt_rx->saw_tstamp = 1;
					opt_rx->rcv_tsval = get_unaligned_be32(ptr);
					opt_rx->rcv_tsecr = get_unaligned_be32(ptr + 4);
				}
				break;
			case TCPOPT_SACK_PERM:
				if (opsize == TCPOLEN_SACK_PERM && th->syn &&
				    !estab && sysctl_tcp_sack) {
					opt_rx->sack_ok = TCP_SACK_SEEN;
					tcp_sack_reset(opt_rx);
				}
				break;

			case TCPOPT_SACK:
				if ((opsize >= (TCPOLEN_SACK_BASE + TCPOLEN_SACK_PERBLOCK)) &&
				   !((opsize - TCPOLEN_SACK_BASE) % TCPOLEN_SACK_PERBLOCK) &&
				   opt_rx->sack_ok) {
					TCP_SKB_CB(skb)->sacked = (ptr - 2) - (unsigned char *)th;
				}
				break;
#ifdef CONFIG_TCP_MD5SIG
			case TCPOPT_MD5SIG:
				/*
				 * The MD5 Hash has already been
				 * checked (see tcp_v{4,6}_do_rcv()).
				 */
				break;
#endif
			case TCPOPT_COOKIE:
				/* This option is variable length.
				 */
				switch (opsize) {
				case TCPOLEN_COOKIE_BASE:
					/* not yet implemented */
					break;
				case TCPOLEN_COOKIE_PAIR:
					/* not yet implemented */
					break;
				case TCPOLEN_COOKIE_MIN+0:
				case TCPOLEN_COOKIE_MIN+2:
				case TCPOLEN_COOKIE_MIN+4:
				case TCPOLEN_COOKIE_MIN+6:
				case TCPOLEN_COOKIE_MAX:
					/* 16-bit multiple */
					opt_rx->cookie_plus = opsize;
					*hvpp = ptr;
					break;
				default:
					/* ignore option */
					break;
				}
				break;
			case TCPOPT_MPTCP:
				mptcp_parse_options(ptr - 2, opsize, opt_rx,
						    mopt, skb);
				break;
			case TCPOPT_EXP:
				/* Fast Open option shares code 254 using a
				 * 16 bits magic number. It's valid only in
				 * SYN or SYN-ACK with an even size.
				 */
				if (opsize < TCPOLEN_EXP_FASTOPEN_BASE ||
				    get_unaligned_be16(ptr) != TCPOPT_FASTOPEN_MAGIC ||
				    foc == NULL || !th->syn || (opsize & 1))
					break;
				foc->len = opsize - TCPOLEN_EXP_FASTOPEN_BASE;
				if (foc->len >= TCP_FASTOPEN_COOKIE_MIN &&
				    foc->len <= TCP_FASTOPEN_COOKIE_MAX)
					memcpy(foc->val, ptr + 2, foc->len);
				else if (foc->len != 0)
					foc->len = -1;
				break;

			}
			ptr += opsize-2;
			length -= opsize;
		}
	}
}
<<<<<<< HEAD

void tcp_parse_options(const struct sk_buff *skb, struct tcp_options_received *opt_rx,
		       const u8 **hvpp, struct mptcp_options_received *mopt, int estab,
		       struct tcp_fastopen_cookie *foc)
{
	__tcp_parse_options(skb, opt_rx, hvpp, mopt, estab, foc, 0);
}
=======
>>>>>>> a5f4707c
EXPORT_SYMBOL(tcp_parse_options);

static bool tcp_parse_aligned_timestamp(struct tcp_sock *tp, const struct tcphdr *th)
{
	const __be32 *ptr = (const __be32 *)(th + 1);

	if (*ptr == htonl((TCPOPT_NOP << 24) | (TCPOPT_NOP << 16)
			  | (TCPOPT_TIMESTAMP << 8) | TCPOLEN_TIMESTAMP)) {
		tp->rx_opt.saw_tstamp = 1;
		++ptr;
		tp->rx_opt.rcv_tsval = ntohl(*ptr);
		++ptr;
		tp->rx_opt.rcv_tsecr = ntohl(*ptr);
		return true;
	}
	return false;
}

/* Fast parse options. This hopes to only see timestamps.
 * If it is wrong it falls back on tcp_parse_options().
 */
static bool tcp_fast_parse_options(const struct sk_buff *skb,
				   const struct tcphdr *th,
				   struct tcp_sock *tp, const u8 **hvpp)
{
	/* In the spirit of fast parsing, compare doff directly to constant
	 * values.  Because equality is used, short doff can be ignored here.
	 */
	if (th->doff == (sizeof(*th) / 4)) {
		tp->rx_opt.saw_tstamp = 0;
		return false;
	} else if (tp->rx_opt.tstamp_ok &&
		   th->doff == ((sizeof(*th) + TCPOLEN_TSTAMP_ALIGNED) / 4)) {
		if (tcp_parse_aligned_timestamp(tp, th))
			return true;
	}
<<<<<<< HEAD
	__tcp_parse_options(skb, &tp->rx_opt, hvpp,
			    tp->mpc ? &tp->mptcp->rx_opt : NULL, 1, NULL, 1);
=======
	tcp_parse_options(skb, &tp->rx_opt, hvpp,
			    tp->mpc ? &tp->mptcp->rx_opt : NULL, 1);
>>>>>>> a5f4707c

	return true;
}

#ifdef CONFIG_TCP_MD5SIG
/*
 * Parse MD5 Signature option
 */
const u8 *tcp_parse_md5sig_option(const struct tcphdr *th)
{
	int length = (th->doff << 2) - sizeof(*th);
	const u8 *ptr = (const u8 *)(th + 1);

	/* If the TCP option is too short, we can short cut */
	if (length < TCPOLEN_MD5SIG)
		return NULL;

	while (length > 0) {
		int opcode = *ptr++;
		int opsize;

		switch(opcode) {
		case TCPOPT_EOL:
			return NULL;
		case TCPOPT_NOP:
			length--;
			continue;
		default:
			opsize = *ptr++;
			if (opsize < 2 || opsize > length)
				return NULL;
			if (opcode == TCPOPT_MD5SIG)
				return opsize == TCPOLEN_MD5SIG ? ptr : NULL;
		}
		ptr += opsize - 2;
		length -= opsize;
	}
	return NULL;
}
EXPORT_SYMBOL(tcp_parse_md5sig_option);
#endif

static inline void tcp_store_ts_recent(struct tcp_sock *tp)
{
	tp->rx_opt.ts_recent = tp->rx_opt.rcv_tsval;
	tp->rx_opt.ts_recent_stamp = get_seconds();
}

static inline void tcp_replace_ts_recent(struct tcp_sock *tp, u32 seq)
{
	if (tp->rx_opt.saw_tstamp && !after(seq, tp->rcv_wup)) {
		/* PAWS bug workaround wrt. ACK frames, the PAWS discard
		 * extra check below makes sure this can only happen
		 * for pure ACK frames.  -DaveM
		 *
		 * Not only, also it occurs for expired timestamps.
		 */

		if (tcp_paws_check(&tp->rx_opt, 0))
			tcp_store_ts_recent(tp);
	}
}

/* Sorry, PAWS as specified is broken wrt. pure-ACKs -DaveM
 *
 * It is not fatal. If this ACK does _not_ change critical state (seqs, window)
 * it can pass through stack. So, the following predicate verifies that
 * this segment is not used for anything but congestion avoidance or
 * fast retransmit. Moreover, we even are able to eliminate most of such
 * second order effects, if we apply some small "replay" window (~RTO)
 * to timestamp space.
 *
 * All these measures still do not guarantee that we reject wrapped ACKs
 * on networks with high bandwidth, when sequence space is recycled fastly,
 * but it guarantees that such events will be very rare and do not affect
 * connection seriously. This doesn't look nice, but alas, PAWS is really
 * buggy extension.
 *
 * [ Later note. Even worse! It is buggy for segments _with_ data. RFC
 * states that events when retransmit arrives after original data are rare.
 * It is a blatant lie. VJ forgot about fast retransmit! 8)8) It is
 * the biggest problem on large power networks even with minor reordering.
 * OK, let's give it small replay window. If peer clock is even 1hz, it is safe
 * up to bandwidth of 18Gigabit/sec. 8) ]
 */

static int tcp_disordered_ack(const struct sock *sk, const struct sk_buff *skb)
{
	const struct tcp_sock *tp = tcp_sk(sk);
	const struct tcphdr *th = tcp_hdr(skb);
	u32 seq = TCP_SKB_CB(skb)->seq;
	u32 ack = TCP_SKB_CB(skb)->ack_seq;

	return (/* 1. Pure ACK with correct sequence number. */
		(th->ack && seq == TCP_SKB_CB(skb)->end_seq && seq == tp->rcv_nxt) &&

		/* 2. ... and duplicate ACK. */
		ack == tp->snd_una &&

		/* 3. ... and does not update window. */
		!tcp_may_update_window(tp, ack, seq, ntohs(th->window) << tp->rx_opt.snd_wscale) &&

		/* 4. ... and sits in replay window. */
		(s32)(tp->rx_opt.ts_recent - tp->rx_opt.rcv_tsval) <= (inet_csk(sk)->icsk_rto * 1024) / HZ);
}

static inline bool tcp_paws_discard(const struct sock *sk,
				   const struct sk_buff *skb)
{
	const struct tcp_sock *tp = tcp_sk(sk);

	return !tcp_paws_check(&tp->rx_opt, TCP_PAWS_WINDOW) &&
	       !tcp_disordered_ack(sk, skb);
}

/* Check segment sequence number for validity.
 *
 * Segment controls are considered valid, if the segment
 * fits to the window after truncation to the window. Acceptability
 * of data (and SYN, FIN, of course) is checked separately.
 * See tcp_data_queue(), for example.
 *
 * Also, controls (RST is main one) are accepted using RCV.WUP instead
 * of RCV.NXT. Peer still did not advance his SND.UNA when we
 * delayed ACK, so that hisSND.UNA<=ourRCV.WUP.
 * (borrowed from freebsd)
 */

static inline bool tcp_sequence(const struct tcp_sock *tp, u32 seq, u32 end_seq)
{
	return	!before(end_seq, tp->rcv_wup) &&
		!after(seq, tp->rcv_nxt + tcp_receive_window(tp));
}

/* When we get a reset we do this. */
void tcp_reset(struct sock *sk)
{
	/* We want the right error as BSD sees it (and indeed as we do). */
	switch (sk->sk_state) {
	case TCP_SYN_SENT:
		sk->sk_err = ECONNREFUSED;
		break;
	case TCP_CLOSE_WAIT:
		sk->sk_err = EPIPE;
		break;
	case TCP_CLOSE:
		return;
	default:
		sk->sk_err = ECONNRESET;
	}
	/* This barrier is coupled with smp_rmb() in tcp_poll() */
	smp_wmb();

	if (!sock_flag(sk, SOCK_DEAD))
		sk->sk_error_report(sk);

	tcp_done(sk);
}

/*
 * 	Process the FIN bit. This now behaves as it is supposed to work
 *	and the FIN takes effect when it is validly part of sequence
 *	space. Not before when we get holes.
 *
 *	If we are ESTABLISHED, a received fin moves us to CLOSE-WAIT
 *	(and thence onto LAST-ACK and finally, CLOSE, we never enter
 *	TIME-WAIT)
 *
 *	If we are in FINWAIT-1, a received FIN indicates simultaneous
 *	close and we go into CLOSING (and later onto TIME-WAIT)
 *
 *	If we are in FINWAIT-2, a received FIN moves us to TIME-WAIT.
 */
static void tcp_fin(struct sock *sk)
{
	struct tcp_sock *tp = tcp_sk(sk);

	inet_csk_schedule_ack(sk);

	sk->sk_shutdown |= RCV_SHUTDOWN;
	sock_set_flag(sk, SOCK_DONE);

	switch (sk->sk_state) {
	case TCP_SYN_RECV:
	case TCP_ESTABLISHED:
		/* Move to CLOSE_WAIT */
		tcp_set_state(sk, TCP_CLOSE_WAIT);
		if (tp->mpc)
			mptcp_sub_close_passive(sk);
		inet_csk(sk)->icsk_ack.pingpong = 1;
		break;

	case TCP_CLOSE_WAIT:
	case TCP_CLOSING:
		/* Received a retransmission of the FIN, do
		 * nothing.
		 */
		break;
	case TCP_LAST_ACK:
		/* RFC793: Remain in the LAST-ACK state. */
		break;

	case TCP_FIN_WAIT1:
		/* This case occurs when a simultaneous close
		 * happens, we must ack the received FIN and
		 * enter the CLOSING state.
		 */
		tcp_send_ack(sk);
		tcp_set_state(sk, TCP_CLOSING);
		break;
	case TCP_FIN_WAIT2:
		if (tp->mpc) {
			/* The socket will get closed by mptcp_data_ready.
			 * We first have to process all data-sequences.
			 */
			tp->close_it = 1;
			break;
		}
		/* Received a FIN -- send ACK and enter TIME_WAIT. */
		tcp_send_ack(sk);
		tcp_time_wait(sk, TCP_TIME_WAIT, 0);
		break;
	default:
		/* Only TCP_LISTEN and TCP_CLOSE are left, in these
		 * cases we should never reach this piece of code.
		 */
		pr_err("%s: Impossible, sk->sk_state=%d\n",
		       __func__, sk->sk_state);
		break;
	}

	/* It _is_ possible, that we have something out-of-order _after_ FIN.
	 * Probably, we should reset in this case. For now drop them.
	 */
	__skb_queue_purge(&tp->out_of_order_queue);
	if (tcp_is_sack(tp))
		tcp_sack_reset(&tp->rx_opt);
	sk_mem_reclaim(sk);

	if (!sock_flag(sk, SOCK_DEAD)) {
		sk->sk_state_change(sk);

		/* Don't wake up MPTCP-subflows */
		if (tp->mpc)
			return;

		/* Do not send POLL_HUP for half duplex close. */
		if (sk->sk_shutdown == SHUTDOWN_MASK ||
		    sk->sk_state == TCP_CLOSE)
			sk_wake_async(sk, SOCK_WAKE_WAITD, POLL_HUP);
		else
			sk_wake_async(sk, SOCK_WAKE_WAITD, POLL_IN);
	}
}

static inline bool tcp_sack_extend(struct tcp_sack_block *sp, u32 seq,
				  u32 end_seq)
{
	if (!after(seq, sp->end_seq) && !after(sp->start_seq, end_seq)) {
		if (before(seq, sp->start_seq))
			sp->start_seq = seq;
		if (after(end_seq, sp->end_seq))
			sp->end_seq = end_seq;
		return true;
	}
	return false;
}

static void tcp_dsack_set(struct sock *sk, u32 seq, u32 end_seq)
{
	struct tcp_sock *tp = tcp_sk(sk);

	if (tcp_is_sack(tp) && sysctl_tcp_dsack) {
		int mib_idx;

		if (before(seq, tp->rcv_nxt))
			mib_idx = LINUX_MIB_TCPDSACKOLDSENT;
		else
			mib_idx = LINUX_MIB_TCPDSACKOFOSENT;

		NET_INC_STATS_BH(sock_net(sk), mib_idx);

		tp->rx_opt.dsack = 1;
		tp->duplicate_sack[0].start_seq = seq;
		tp->duplicate_sack[0].end_seq = end_seq;
	}
}

static void tcp_dsack_extend(struct sock *sk, u32 seq, u32 end_seq)
{
	struct tcp_sock *tp = tcp_sk(sk);

	if (!tp->rx_opt.dsack)
		tcp_dsack_set(sk, seq, end_seq);
	else
		tcp_sack_extend(tp->duplicate_sack, seq, end_seq);
}

static void tcp_send_dupack(struct sock *sk, const struct sk_buff *skb)
{
	struct tcp_sock *tp = tcp_sk(sk);

	if (TCP_SKB_CB(skb)->end_seq != TCP_SKB_CB(skb)->seq &&
	    before(TCP_SKB_CB(skb)->seq, tp->rcv_nxt)) {
		NET_INC_STATS_BH(sock_net(sk), LINUX_MIB_DELAYEDACKLOST);
		tcp_enter_quickack_mode(sk);

		if (tcp_is_sack(tp) && sysctl_tcp_dsack) {
			u32 end_seq = TCP_SKB_CB(skb)->end_seq;

			if (after(TCP_SKB_CB(skb)->end_seq, tp->rcv_nxt))
				end_seq = tp->rcv_nxt;
			tcp_dsack_set(sk, TCP_SKB_CB(skb)->seq, end_seq);
		}
	}

	tcp_send_ack(sk);
}

/* These routines update the SACK block as out-of-order packets arrive or
 * in-order packets close up the sequence space.
 */
static void tcp_sack_maybe_coalesce(struct tcp_sock *tp)
{
	int this_sack;
	struct tcp_sack_block *sp = &tp->selective_acks[0];
	struct tcp_sack_block *swalk = sp + 1;

	/* See if the recent change to the first SACK eats into
	 * or hits the sequence space of other SACK blocks, if so coalesce.
	 */
	for (this_sack = 1; this_sack < tp->rx_opt.num_sacks;) {
		if (tcp_sack_extend(sp, swalk->start_seq, swalk->end_seq)) {
			int i;

			/* Zap SWALK, by moving every further SACK up by one slot.
			 * Decrease num_sacks.
			 */
			tp->rx_opt.num_sacks--;
			for (i = this_sack; i < tp->rx_opt.num_sacks; i++)
				sp[i] = sp[i + 1];
			continue;
		}
		this_sack++, swalk++;
	}
}

static void tcp_sack_new_ofo_skb(struct sock *sk, u32 seq, u32 end_seq)
{
	struct tcp_sock *tp = tcp_sk(sk);
	struct tcp_sack_block *sp = &tp->selective_acks[0];
	int cur_sacks = tp->rx_opt.num_sacks;
	int this_sack;

	if (!cur_sacks)
		goto new_sack;

	for (this_sack = 0; this_sack < cur_sacks; this_sack++, sp++) {
		if (tcp_sack_extend(sp, seq, end_seq)) {
			/* Rotate this_sack to the first one. */
			for (; this_sack > 0; this_sack--, sp--)
				swap(*sp, *(sp - 1));
			if (cur_sacks > 1)
				tcp_sack_maybe_coalesce(tp);
			return;
		}
	}

	/* Could not find an adjacent existing SACK, build a new one,
	 * put it at the front, and shift everyone else down.  We
	 * always know there is at least one SACK present already here.
	 *
	 * If the sack array is full, forget about the last one.
	 */
	if (this_sack >= TCP_NUM_SACKS) {
		this_sack--;
		tp->rx_opt.num_sacks--;
		sp--;
	}
	for (; this_sack > 0; this_sack--, sp--)
		*sp = *(sp - 1);

new_sack:
	/* Build the new head SACK, and we're done. */
	sp->start_seq = seq;
	sp->end_seq = end_seq;
	tp->rx_opt.num_sacks++;
}

/* RCV.NXT advances, some SACKs should be eaten. */

static void tcp_sack_remove(struct tcp_sock *tp)
{
	struct tcp_sack_block *sp = &tp->selective_acks[0];
	int num_sacks = tp->rx_opt.num_sacks;
	int this_sack;

	/* Empty ofo queue, hence, all the SACKs are eaten. Clear. */
	if (skb_queue_empty(&tp->out_of_order_queue)) {
		tp->rx_opt.num_sacks = 0;
		return;
	}

	for (this_sack = 0; this_sack < num_sacks;) {
		/* Check if the start of the sack is covered by RCV.NXT. */
		if (!before(tp->rcv_nxt, sp->start_seq)) {
			int i;

			/* RCV.NXT must cover all the block! */
			WARN_ON(before(tp->rcv_nxt, sp->end_seq));

			/* Zap this SACK, by moving forward any other SACKS. */
			for (i=this_sack+1; i < num_sacks; i++)
				tp->selective_acks[i-1] = tp->selective_acks[i];
			num_sacks--;
			continue;
		}
		this_sack++;
		sp++;
	}
	tp->rx_opt.num_sacks = num_sacks;
}

/* This one checks to see if we can put data from the
 * out_of_order queue into the receive_queue.
 */
static void tcp_ofo_queue(struct sock *sk)
{
	struct tcp_sock *tp = tcp_sk(sk);
	__u32 dsack_high = tp->rcv_nxt;
	struct sk_buff *skb;

	while ((skb = skb_peek(&tp->out_of_order_queue)) != NULL) {
		if (after(TCP_SKB_CB(skb)->seq, tp->rcv_nxt))
			break;

		if (before(TCP_SKB_CB(skb)->seq, dsack_high)) {
			__u32 dsack = dsack_high;
			if (before(TCP_SKB_CB(skb)->end_seq, dsack_high))
				dsack_high = TCP_SKB_CB(skb)->end_seq;
			tcp_dsack_extend(sk, TCP_SKB_CB(skb)->seq, dsack);
		}

		/* In case of MPTCP, the segment may be empty if it's a
		 * non-data DATA_FIN. (see beginning of tcp_data_queue)
		 */
		if (!after(TCP_SKB_CB(skb)->end_seq, tp->rcv_nxt) &&
		    !(tp->mpc && TCP_SKB_CB(skb)->end_seq == TCP_SKB_CB(skb)->seq)) {
			SOCK_DEBUG(sk, "ofo packet was already received\n");
			__skb_unlink(skb, &tp->out_of_order_queue);
			__kfree_skb(skb);
			continue;
		}
		SOCK_DEBUG(sk, "ofo requeuing : rcv_next %X seq %X - %X\n",
			   tp->rcv_nxt, TCP_SKB_CB(skb)->seq,
			   TCP_SKB_CB(skb)->end_seq);

		__skb_unlink(skb, &tp->out_of_order_queue);
		__skb_queue_tail(&sk->sk_receive_queue, skb);
		tp->rcv_nxt = TCP_SKB_CB(skb)->end_seq;
		if (tcp_hdr(skb)->fin)
			tcp_fin(sk);
	}
}

static bool tcp_prune_ofo_queue(struct sock *sk);
static int tcp_prune_queue(struct sock *sk);

static int tcp_try_rmem_schedule(struct sock *sk, struct sk_buff *skb,
				 unsigned int size)
{
	if (tcp_sk(sk)->mpc)
		sk = mptcp_meta_sk(sk);

	if (atomic_read(&sk->sk_rmem_alloc) > sk->sk_rcvbuf ||
	    !sk_rmem_schedule(sk, skb, size)) {

		if (tcp_prune_queue(sk) < 0)
			return -1;

		if (!sk_rmem_schedule(sk, skb, size)) {
			if (!tcp_prune_ofo_queue(sk))
				return -1;

			if (!sk_rmem_schedule(sk, skb, size))
				return -1;
		}
	}
	return 0;
}

/**
 * tcp_try_coalesce - try to merge skb to prior one
 * @sk: socket
 * @to: prior buffer
 * @from: buffer to add in queue
 * @fragstolen: pointer to boolean
 *
 * Before queueing skb @from after @to, try to merge them
 * to reduce overall memory use and queue lengths, if cost is small.
 * Packets in ofo or receive queues can stay a long time.
 * Better try to coalesce them right now to avoid future collapses.
 * Returns true if caller should free @from instead of queueing it
 */
static bool tcp_try_coalesce(struct sock *sk,
			     struct sk_buff *to,
			     struct sk_buff *from,
			     bool *fragstolen)
{
	int delta;

	*fragstolen = false;

	if (tcp_sk(sk)->mpc)
		return false;

	if (tcp_hdr(from)->fin)
		return false;

	/* Its possible this segment overlaps with prior segment in queue */
	if (TCP_SKB_CB(from)->seq != TCP_SKB_CB(to)->end_seq)
		return false;

	if (!skb_try_coalesce(to, from, fragstolen, &delta))
		return false;

	atomic_add(delta, &sk->sk_rmem_alloc);
	sk_mem_charge(sk, delta);
	NET_INC_STATS_BH(sock_net(sk), LINUX_MIB_TCPRCVCOALESCE);
	TCP_SKB_CB(to)->end_seq = TCP_SKB_CB(from)->end_seq;
	TCP_SKB_CB(to)->ack_seq = TCP_SKB_CB(from)->ack_seq;
	return true;
}

static void tcp_data_queue_ofo(struct sock *sk, struct sk_buff *skb)
{
	struct tcp_sock *tp = tcp_sk(sk);
	struct sk_buff *skb1;
	u32 seq, end_seq;

	TCP_ECN_check_ce(tp, skb);

	if (unlikely(tcp_try_rmem_schedule(sk, skb, skb->truesize))) {
		NET_INC_STATS_BH(sock_net(sk), LINUX_MIB_TCPOFODROP);
		__kfree_skb(skb);
		return;
	}

	/* Disable header prediction. */
	tp->pred_flags = 0;
	inet_csk_schedule_ack(sk);

	NET_INC_STATS_BH(sock_net(sk), LINUX_MIB_TCPOFOQUEUE);
	SOCK_DEBUG(sk, "out of order segment: rcv_next %X seq %X - %X\n",
		   tp->rcv_nxt, TCP_SKB_CB(skb)->seq, TCP_SKB_CB(skb)->end_seq);

	skb1 = skb_peek_tail(&tp->out_of_order_queue);
	if (!skb1) {
		/* Initial out of order segment, build 1 SACK. */
		if (tcp_is_sack(tp)) {
			tp->rx_opt.num_sacks = 1;
			tp->selective_acks[0].start_seq = TCP_SKB_CB(skb)->seq;
			tp->selective_acks[0].end_seq =
						TCP_SKB_CB(skb)->end_seq;
		}
		__skb_queue_head(&tp->out_of_order_queue, skb);
		goto end;
	}

	seq = TCP_SKB_CB(skb)->seq;
	end_seq = TCP_SKB_CB(skb)->end_seq;

	if (seq == TCP_SKB_CB(skb1)->end_seq) {
		bool fragstolen;

		if (!tcp_try_coalesce(sk, skb1, skb, &fragstolen)) {
			__skb_queue_after(&tp->out_of_order_queue, skb1, skb);
		} else {
			kfree_skb_partial(skb, fragstolen);
			skb = NULL;
		}

		if (!tp->rx_opt.num_sacks ||
		    tp->selective_acks[0].end_seq != seq)
			goto add_sack;

		/* Common case: data arrive in order after hole. */
		tp->selective_acks[0].end_seq = end_seq;
		goto end;
	}

	/* Find place to insert this segment. */
	while (1) {
		if (!after(TCP_SKB_CB(skb1)->seq, seq))
			break;
		if (skb_queue_is_first(&tp->out_of_order_queue, skb1)) {
			skb1 = NULL;
			break;
		}
		skb1 = skb_queue_prev(&tp->out_of_order_queue, skb1);
	}

	/* Do skb overlap to previous one? */
	if (skb1 && before(seq, TCP_SKB_CB(skb1)->end_seq)) {
		/* MPTCP allows non-data data-fin to be in the ofo-queue */
		if (!after(end_seq, TCP_SKB_CB(skb1)->end_seq) &&
		    !(tp->mpc && end_seq == seq)) {
			/* All the bits are present. Drop. */
			NET_INC_STATS_BH(sock_net(sk), LINUX_MIB_TCPOFOMERGE);
			__kfree_skb(skb);
			skb = NULL;
			tcp_dsack_set(sk, seq, end_seq);
			goto add_sack;
		}
		if (after(seq, TCP_SKB_CB(skb1)->seq)) {
			/* Partial overlap. */
			tcp_dsack_set(sk, seq,
				      TCP_SKB_CB(skb1)->end_seq);
		} else {
			if (skb_queue_is_first(&tp->out_of_order_queue,
					       skb1))
				skb1 = NULL;
			else
				skb1 = skb_queue_prev(
					&tp->out_of_order_queue,
					skb1);
		}
	}
	if (!skb1)
		__skb_queue_head(&tp->out_of_order_queue, skb);
	else
		__skb_queue_after(&tp->out_of_order_queue, skb1, skb);

	/* And clean segments covered by new one as whole. */
	while (!skb_queue_is_last(&tp->out_of_order_queue, skb)) {
		skb1 = skb_queue_next(&tp->out_of_order_queue, skb);

		if (!after(end_seq, TCP_SKB_CB(skb1)->seq))
			break;
		if (before(end_seq, TCP_SKB_CB(skb1)->end_seq)) {
			tcp_dsack_extend(sk, TCP_SKB_CB(skb1)->seq,
					 end_seq);
			break;
		}
		/* MPTCP allows non-data data-fin to be in the ofo-queue */
		if (tp->mpc && TCP_SKB_CB(skb1)->seq == TCP_SKB_CB(skb1)->end_seq)
			continue;
		__skb_unlink(skb1, &tp->out_of_order_queue);
		tcp_dsack_extend(sk, TCP_SKB_CB(skb1)->seq,
				 TCP_SKB_CB(skb1)->end_seq);
		NET_INC_STATS_BH(sock_net(sk), LINUX_MIB_TCPOFOMERGE);
		__kfree_skb(skb1);
	}

add_sack:
	if (tcp_is_sack(tp))
		tcp_sack_new_ofo_skb(sk, seq, end_seq);
end:
	if (skb)
		skb_set_owner_r(skb, sk);
}

static int __must_check tcp_queue_rcv(struct sock *sk, struct sk_buff *skb, int hdrlen,
		  bool *fragstolen)
{
	int eaten;
	struct sk_buff *tail = skb_peek_tail(&sk->sk_receive_queue);

	__skb_pull(skb, hdrlen);
	eaten = (tail &&
		 tcp_try_coalesce(sk, tail, skb, fragstolen)) ? 1 : 0;
	tcp_sk(sk)->rcv_nxt = TCP_SKB_CB(skb)->end_seq;
	if (!eaten) {
		__skb_queue_tail(&sk->sk_receive_queue, skb);
		skb_set_owner_r(skb, sk);
	}
	return eaten;
}

int tcp_send_rcvq(struct sock *sk, struct msghdr *msg, size_t size)
{
	struct sk_buff *skb = NULL;
	struct tcphdr *th;
	bool fragstolen;

	skb = alloc_skb(size + sizeof(*th), sk->sk_allocation);
	if (!skb)
		goto err;

	if (tcp_try_rmem_schedule(sk, skb, size + sizeof(*th)))
		goto err_free;

	th = (struct tcphdr *)skb_put(skb, sizeof(*th));
	skb_reset_transport_header(skb);
	memset(th, 0, sizeof(*th));

	if (memcpy_fromiovec(skb_put(skb, size), msg->msg_iov, size))
		goto err_free;

	TCP_SKB_CB(skb)->seq = tcp_sk(sk)->rcv_nxt;
	TCP_SKB_CB(skb)->end_seq = TCP_SKB_CB(skb)->seq + size;
	TCP_SKB_CB(skb)->ack_seq = tcp_sk(sk)->snd_una - 1;

	if (tcp_queue_rcv(sk, skb, sizeof(*th), &fragstolen)) {
		WARN_ON_ONCE(fragstolen); /* should not happen */
		__kfree_skb(skb);
	}
	return size;

err_free:
	kfree_skb(skb);
err:
	return -ENOMEM;
}

static void tcp_data_queue(struct sock *sk, struct sk_buff *skb)
{
	const struct tcphdr *th = tcp_hdr(skb);
	struct tcp_sock *tp = tcp_sk(sk);
	int eaten = -1;
	bool fragstolen = false;

	/* If no data is present, but a data_fin is in the options, we still
	 * have to call mptcp_queue_skb later on. */
	if (TCP_SKB_CB(skb)->seq == TCP_SKB_CB(skb)->end_seq &&
	    !(tp->mpc && mptcp_is_data_fin(skb)))
		goto drop;

	skb_dst_drop(skb);
	__skb_pull(skb, th->doff * 4);

	TCP_ECN_accept_cwr(tp, skb);

	tp->rx_opt.dsack = 0;

	/*  Queue data for delivery to the user.
	 *  Packets in sequence go to the receive queue.
	 *  Out of sequence packets to the out_of_order_queue.
	 */
	if (TCP_SKB_CB(skb)->seq == tp->rcv_nxt) {
		if (tcp_receive_window(tp) == 0)
			goto out_of_window;

		/* Ok. In sequence. In window. */
		if (tp->ucopy.task == current &&
		    tp->copied_seq == tp->rcv_nxt && tp->ucopy.len &&
		    sock_owned_by_user(sk) && !tp->urg_data) {
			int chunk = min_t(unsigned int, skb->len,
					  tp->ucopy.len);

			__set_current_state(TASK_RUNNING);

			local_bh_enable();
			if (!skb_copy_datagram_iovec(skb, 0, tp->ucopy.iov, chunk)) {
				tp->ucopy.len -= chunk;
				tp->copied_seq += chunk;
				eaten = (chunk == skb->len);
				tcp_rcv_space_adjust(sk);
			}
			local_bh_disable();
		}

		if (eaten <= 0) {
queue_and_out:
			if (eaten < 0 &&
			    tcp_try_rmem_schedule(sk, skb, skb->truesize))
				goto drop;

			eaten = tcp_queue_rcv(sk, skb, 0, &fragstolen);
		}
		tp->rcv_nxt = TCP_SKB_CB(skb)->end_seq;
		if (skb->len || mptcp_is_data_fin(skb))
			tcp_event_data_recv(sk, skb);
		if (th->fin)
			tcp_fin(sk);

		if (!skb_queue_empty(&tp->out_of_order_queue)) {
			tcp_ofo_queue(sk);

			/* RFC2581. 4.2. SHOULD send immediate ACK, when
			 * gap in queue is filled.
			 */
			if (skb_queue_empty(&tp->out_of_order_queue))
				inet_csk(sk)->icsk_ack.pingpong = 0;
		}

		if (tp->rx_opt.num_sacks)
			tcp_sack_remove(tp);

		tcp_fast_path_check(sk);

		if (eaten > 0)
			kfree_skb_partial(skb, fragstolen);
		if (!sock_flag(sk, SOCK_DEAD) || tp->mpc)
			/* MPTCP: we always have to call data_ready, because
			 * we may be about to receive a data-fin, which still
			 * must get queued.
			 */
			sk->sk_data_ready(sk, 0);
		return;
	}

	if (!after(TCP_SKB_CB(skb)->end_seq, tp->rcv_nxt)) {
		/* A retransmit, 2nd most common case.  Force an immediate ack. */
		NET_INC_STATS_BH(sock_net(sk), LINUX_MIB_DELAYEDACKLOST);
		tcp_dsack_set(sk, TCP_SKB_CB(skb)->seq, TCP_SKB_CB(skb)->end_seq);

out_of_window:
		tcp_enter_quickack_mode(sk);
		inet_csk_schedule_ack(sk);
drop:
		__kfree_skb(skb);
		return;
	}

	/* Out of window. F.e. zero window probe. */
	if (!before(TCP_SKB_CB(skb)->seq, tp->rcv_nxt + tcp_receive_window(tp)))
		goto out_of_window;

	tcp_enter_quickack_mode(sk);

	if (before(TCP_SKB_CB(skb)->seq, tp->rcv_nxt)) {
		/* Partial packet, seq < rcv_next < end_seq */
		SOCK_DEBUG(sk, "partial packet: rcv_next %X seq %X - %X\n",
			   tp->rcv_nxt, TCP_SKB_CB(skb)->seq,
			   TCP_SKB_CB(skb)->end_seq);

		tcp_dsack_set(sk, TCP_SKB_CB(skb)->seq, tp->rcv_nxt);

		/* If window is closed, drop tail of packet. But after
		 * remembering D-SACK for its head made in previous line.
		 */
		if (!tcp_receive_window(tp))
			goto out_of_window;
		goto queue_and_out;
	}

	tcp_data_queue_ofo(sk, skb);
}

static struct sk_buff *tcp_collapse_one(struct sock *sk, struct sk_buff *skb,
					struct sk_buff_head *list)
{
	struct sk_buff *next = NULL;

	if (!skb_queue_is_last(list, skb))
		next = skb_queue_next(list, skb);

	__skb_unlink(skb, list);
	__kfree_skb(skb);
	NET_INC_STATS_BH(sock_net(sk), LINUX_MIB_TCPRCVCOLLAPSED);

	return next;
}

/* Collapse contiguous sequence of skbs head..tail with
 * sequence numbers start..end.
 *
 * If tail is NULL, this means until the end of the list.
 *
 * Segments with FIN/SYN are not collapsed (only because this
 * simplifies code)
 */
static void
tcp_collapse(struct sock *sk, struct sk_buff_head *list,
	     struct sk_buff *head, struct sk_buff *tail,
	     u32 start, u32 end)
{
	struct sk_buff *skb, *n;
	bool end_of_skbs;

	if (tcp_sk(sk)->mpc)
		return;

	/* First, check that queue is collapsible and find
	 * the point where collapsing can be useful. */
	skb = head;
restart:
	end_of_skbs = true;
	skb_queue_walk_from_safe(list, skb, n) {
		if (skb == tail)
			break;
		/* No new bits? It is possible on ofo queue. */
		if (!before(start, TCP_SKB_CB(skb)->end_seq)) {
			skb = tcp_collapse_one(sk, skb, list);
			if (!skb)
				break;
			goto restart;
		}

		/* The first skb to collapse is:
		 * - not SYN/FIN and
		 * - bloated or contains data before "start" or
		 *   overlaps to the next one.
		 */
		if (!tcp_hdr(skb)->syn && !tcp_hdr(skb)->fin &&
		    (tcp_win_from_space(skb->truesize) > skb->len ||
		     before(TCP_SKB_CB(skb)->seq, start))) {
			end_of_skbs = false;
			break;
		}

		if (!skb_queue_is_last(list, skb)) {
			struct sk_buff *next = skb_queue_next(list, skb);
			if (next != tail &&
			    TCP_SKB_CB(skb)->end_seq != TCP_SKB_CB(next)->seq) {
				end_of_skbs = false;
				break;
			}
		}

		/* Decided to skip this, advance start seq. */
		start = TCP_SKB_CB(skb)->end_seq;
	}
	if (end_of_skbs || tcp_hdr(skb)->syn || tcp_hdr(skb)->fin)
		return;

	while (before(start, end)) {
		struct sk_buff *nskb;
		unsigned int header = skb_headroom(skb);
		int copy = SKB_MAX_ORDER(header, 0);

		/* Too big header? This can happen with IPv6. */
		if (copy < 0)
			return;
		if (end - start < copy)
			copy = end - start;
		nskb = alloc_skb(copy + header, GFP_ATOMIC);
		if (!nskb)
			return;

		skb_set_mac_header(nskb, skb_mac_header(skb) - skb->head);
		skb_set_network_header(nskb, (skb_network_header(skb) -
					      skb->head));
		skb_set_transport_header(nskb, (skb_transport_header(skb) -
						skb->head));
		skb_reserve(nskb, header);
		memcpy(nskb->head, skb->head, header);
		memcpy(nskb->cb, skb->cb, sizeof(skb->cb));
		TCP_SKB_CB(nskb)->seq = TCP_SKB_CB(nskb)->end_seq = start;
		__skb_queue_before(list, skb, nskb);
		skb_set_owner_r(nskb, sk);

		/* Copy data, releasing collapsed skbs. */
		while (copy > 0) {
			int offset = start - TCP_SKB_CB(skb)->seq;
			int size = TCP_SKB_CB(skb)->end_seq - start;

			BUG_ON(offset < 0);
			if (size > 0) {
				size = min(copy, size);
				if (skb_copy_bits(skb, offset, skb_put(nskb, size), size))
					BUG();
				TCP_SKB_CB(nskb)->end_seq += size;
				copy -= size;
				start += size;
			}
			if (!before(start, TCP_SKB_CB(skb)->end_seq)) {
				skb = tcp_collapse_one(sk, skb, list);
				if (!skb ||
				    skb == tail ||
				    tcp_hdr(skb)->syn ||
				    tcp_hdr(skb)->fin)
					return;
			}
		}
	}
}

/* Collapse ofo queue. Algorithm: select contiguous sequence of skbs
 * and tcp_collapse() them until all the queue is collapsed.
 */
static void tcp_collapse_ofo_queue(struct sock *sk)
{
	struct tcp_sock *tp = tcp_sk(sk);
	struct sk_buff *skb = skb_peek(&tp->out_of_order_queue);
	struct sk_buff *head;
	u32 start, end;

	if (skb == NULL || tp->mpc)
		return;

	start = TCP_SKB_CB(skb)->seq;
	end = TCP_SKB_CB(skb)->end_seq;
	head = skb;

	for (;;) {
		struct sk_buff *next = NULL;

		if (!skb_queue_is_last(&tp->out_of_order_queue, skb))
			next = skb_queue_next(&tp->out_of_order_queue, skb);
		skb = next;

		/* Segment is terminated when we see gap or when
		 * we are at the end of all the queue. */
		if (!skb ||
		    after(TCP_SKB_CB(skb)->seq, end) ||
		    before(TCP_SKB_CB(skb)->end_seq, start)) {
			tcp_collapse(sk, &tp->out_of_order_queue,
				     head, skb, start, end);
			head = skb;
			if (!skb)
				break;
			/* Start new segment */
			start = TCP_SKB_CB(skb)->seq;
			end = TCP_SKB_CB(skb)->end_seq;
		} else {
			if (before(TCP_SKB_CB(skb)->seq, start))
				start = TCP_SKB_CB(skb)->seq;
			if (after(TCP_SKB_CB(skb)->end_seq, end))
				end = TCP_SKB_CB(skb)->end_seq;
		}
	}
}

/*
 * Purge the out-of-order queue.
 * Return true if queue was pruned.
 */
static bool tcp_prune_ofo_queue(struct sock *sk)
{
	struct tcp_sock *tp = tcp_sk(sk);
	bool res = false;

	if (is_meta_sk(sk)) {
		if (!skb_queue_empty(&tp->out_of_order_queue)) {
			NET_INC_STATS_BH(sock_net(sk), LINUX_MIB_OFOPRUNED);
			mptcp_purge_ofo_queue(tp);

			/* No sack at the mptcp-level */
			sk_mem_reclaim(sk);
			res = 1;
		}
		return res;
	}

	if (!skb_queue_empty(&tp->out_of_order_queue)) {
		NET_INC_STATS_BH(sock_net(sk), LINUX_MIB_OFOPRUNED);
		__skb_queue_purge(&tp->out_of_order_queue);

		/* Reset SACK state.  A conforming SACK implementation will
		 * do the same at a timeout based retransmit.  When a connection
		 * is in a sad state like this, we care only about integrity
		 * of the connection not performance.
		 */
		if (tp->rx_opt.sack_ok)
			tcp_sack_reset(&tp->rx_opt);
		sk_mem_reclaim(sk);
		res = true;
	}
	return res;
}

/* Reduce allocated memory if we can, trying to get
 * the socket within its memory limits again.
 *
 * Return less than zero if we should start dropping frames
 * until the socket owning process reads some of the data
 * to stabilize the situation.
 */
static int tcp_prune_queue(struct sock *sk)
{
	struct tcp_sock *tp = tcp_sk(sk);

	SOCK_DEBUG(sk, "prune_queue: c=%x\n", tp->copied_seq);

	NET_INC_STATS_BH(sock_net(sk), LINUX_MIB_PRUNECALLED);

	if (atomic_read(&sk->sk_rmem_alloc) >= sk->sk_rcvbuf)
		tcp_clamp_window(sk);
	else if (sk_under_memory_pressure(sk))
		tp->rcv_ssthresh = min(tp->rcv_ssthresh, 4U * tp->advmss);

	tcp_collapse_ofo_queue(sk);
	if (!skb_queue_empty(&sk->sk_receive_queue))
		tcp_collapse(sk, &sk->sk_receive_queue,
			     skb_peek(&sk->sk_receive_queue),
			     NULL,
			     tp->copied_seq, tp->rcv_nxt);
	sk_mem_reclaim(sk);

	if (atomic_read(&sk->sk_rmem_alloc) <= sk->sk_rcvbuf)
		return 0;

	/* Collapsing did not help, destructive actions follow.
	 * This must not ever occur. */

	tcp_prune_ofo_queue(sk);

	if (atomic_read(&sk->sk_rmem_alloc) <= sk->sk_rcvbuf)
		return 0;

	/* If we are really being abused, tell the caller to silently
	 * drop receive data on the floor.  It will get retransmitted
	 * and hopefully then we'll have sufficient space.
	 */
	NET_INC_STATS_BH(sock_net(sk), LINUX_MIB_RCVPRUNED);

	/* Massive buffer overcommit. */
	tp->pred_flags = 0;
	return -1;
}

/* RFC2861, slow part. Adjust cwnd, after it was not full during one rto.
 * As additional protections, we do not touch cwnd in retransmission phases,
 * and if application hit its sndbuf limit recently.
 */
void tcp_cwnd_application_limited(struct sock *sk)
{
	struct tcp_sock *tp = tcp_sk(sk);

	if (inet_csk(sk)->icsk_ca_state == TCP_CA_Open &&
	    sk->sk_socket && !test_bit(SOCK_NOSPACE, &sk->sk_socket->flags)) {
		/* Limited by application or receiver window. */
		u32 init_win = tcp_init_cwnd(tp, __sk_dst_get(sk));
		u32 win_used = max(tp->snd_cwnd_used, init_win);
		if (win_used < tp->snd_cwnd) {
			tp->snd_ssthresh = tcp_current_ssthresh(sk);
			tp->snd_cwnd = (tp->snd_cwnd + win_used) >> 1;
		}
		tp->snd_cwnd_used = 0;
	}
	tp->snd_cwnd_stamp = tcp_time_stamp;
}

static bool tcp_should_expand_sndbuf(const struct sock *sk)
{
	const struct tcp_sock *tp = tcp_sk(sk);

	/* If the user specified a specific send buffer setting, do
	 * not modify it.
	 */
	if (sk->sk_userlocks & SOCK_SNDBUF_LOCK)
		return false;

	/* If we are under global TCP memory pressure, do not expand.  */
	if (sk_under_memory_pressure(sk))
		return false;

	/* If we are under soft global TCP memory pressure, do not expand.  */
	if (sk_memory_allocated(sk) >= sk_prot_mem_limits(sk, 0))
		return false;

	/* If we filled the congestion window, do not expand.  */
	if (!tp->mpc && tp->packets_out >= tp->snd_cwnd)
		return false;

#ifdef CONFIG_MPTCP
	if (tp->mpc) {
		struct sock *sk_it;
		int cnt_backups = 0;
		int backup_available = 0;

		/* For MPTCP we look for a subsocket that could send data.
		 * If we found one, then we update the send-buffer.
		 */
		mptcp_for_each_sk(tp->mpcb, sk_it) {
			struct tcp_sock *tp_it = tcp_sk(sk_it);

			if (!mptcp_sk_can_send(sk_it))
				continue;

			/* Backup-flows have to be counted - if there is no other
			 * subflow we take the backup-flow into account. */
			if (tp_it->mptcp->rcv_low_prio || tp_it->mptcp->low_prio) {
				cnt_backups++;
			}

			if (tp_it->packets_out < tp_it->snd_cwnd) {
				if (tp_it->mptcp->rcv_low_prio || tp_it->mptcp->low_prio) {
					backup_available = 1;
					continue;
				}
				return 1;
			}
		}

		/* Backup-flow is available for sending - update send-buffer */
		if (tp->mpcb->cnt_established == cnt_backups && backup_available)
			return 1;
		return 0;
	}
#endif

	return true;
}

/* When incoming ACK allowed to free some skb from write_queue,
 * we remember this event in flag SOCK_QUEUE_SHRUNK and wake up socket
 * on the exit from tcp input handler.
 *
 * PROBLEM: sndbuf expansion does not work well with largesend.
 */
static void tcp_new_space(struct sock *sk)
{
	struct tcp_sock *tp = tcp_sk(sk);
	struct sock *meta_sk = tp->mpc ? mptcp_meta_sk(sk) : sk;

	if (tcp_should_expand_sndbuf(meta_sk)) {
		int sndmem = SKB_TRUESIZE(max_t(u32,
						tp->rx_opt.mss_clamp,
						tp->mss_cache) +
					  MAX_TCP_HEADER);
		int demanded;

		if (tp->mpc)
			demanded = mptcp_check_snd_buf(tp);
		else
			demanded = max_t(unsigned int, tp->snd_cwnd,
					 tp->reordering + 1);

		/* MPTCP: After this, sndmem is the new contribution of the
		 * current subflow to the aggregate sndbuf
		 */
		sndmem *= 2 * demanded;
		if (sndmem > sk->sk_sndbuf) {
			int old_sndbuf = sk->sk_sndbuf;
			sk->sk_sndbuf = min(sndmem, sysctl_tcp_wmem[2]);
			/* MPTCP: ok, the subflow sndbuf has grown, reflect
			 * this in the aggregate buffer.
			 */
			if (tp->mpc && old_sndbuf != sk->sk_sndbuf)
				mptcp_update_sndbuf(tp->mpcb);
		}
		tp->snd_cwnd_stamp = tcp_time_stamp;
	}

	sk->sk_write_space(sk);
}

static void tcp_check_space(struct sock *sk)
{
	if (sock_flag(sk, SOCK_QUEUE_SHRUNK)) {
		sock_reset_flag(sk, SOCK_QUEUE_SHRUNK);
		if (tcp_sk(sk)->mpc ||
		    (sk->sk_socket &&
			test_bit(SOCK_NOSPACE, &sk->sk_socket->flags)))
			tcp_new_space(sk);
	}
}

static inline void tcp_data_snd_check(struct sock *sk)
{
	tcp_push_pending_frames(sk);
	tcp_check_space(sk);
}

/*
 * Check if sending an ack is needed.
 */
static void __tcp_ack_snd_check(struct sock *sk, int ofo_possible)
{
	struct tcp_sock *tp = tcp_sk(sk);

	    /* More than one full frame received... */
	if (((tp->rcv_nxt - tp->rcv_wup) > inet_csk(sk)->icsk_ack.rcv_mss &&
	     /* ... and right edge of window advances far enough.
	      * (tcp_recvmsg() will send ACK otherwise). Or...
	      */
	     __tcp_select_window(sk) >= tp->rcv_wnd) ||
	    /* We ACK each frame or... */
	    tcp_in_quickack_mode(sk) ||
	    /* We have out of order data. */
	    (ofo_possible && skb_peek(&tp->out_of_order_queue))) {
		/* Then ack it now */
		tcp_send_ack(sk);
	} else {
		/* Else, send delayed ack. */
		tcp_send_delayed_ack(sk);
	}
}

static inline void tcp_ack_snd_check(struct sock *sk)
{
	if (!inet_csk_ack_scheduled(sk)) {
		/* We sent a data segment already. */
		return;
	}
	__tcp_ack_snd_check(sk, 1);
}

/*
 *	This routine is only called when we have urgent data
 *	signaled. Its the 'slow' part of tcp_urg. It could be
 *	moved inline now as tcp_urg is only called from one
 *	place. We handle URGent data wrong. We have to - as
 *	BSD still doesn't use the correction from RFC961.
 *	For 1003.1g we should support a new option TCP_STDURG to permit
 *	either form (or just set the sysctl tcp_stdurg).
 */

static void tcp_check_urg(struct sock *sk, const struct tcphdr *th)
{
	struct tcp_sock *tp = tcp_sk(sk);
	u32 ptr = ntohs(th->urg_ptr);

	if (ptr && !sysctl_tcp_stdurg)
		ptr--;
	ptr += ntohl(th->seq);

	/* Ignore urgent data that we've already seen and read. */
	if (after(tp->copied_seq, ptr))
		return;

	/* Do not replay urg ptr.
	 *
	 * NOTE: interesting situation not covered by specs.
	 * Misbehaving sender may send urg ptr, pointing to segment,
	 * which we already have in ofo queue. We are not able to fetch
	 * such data and will stay in TCP_URG_NOTYET until will be eaten
	 * by recvmsg(). Seems, we are not obliged to handle such wicked
	 * situations. But it is worth to think about possibility of some
	 * DoSes using some hypothetical application level deadlock.
	 */
	if (before(ptr, tp->rcv_nxt))
		return;

	/* Do we already have a newer (or duplicate) urgent pointer? */
	if (tp->urg_data && !after(ptr, tp->urg_seq))
		return;

	/* Tell the world about our new urgent pointer. */
	sk_send_sigurg(sk);

	/* We may be adding urgent data when the last byte read was
	 * urgent. To do this requires some care. We cannot just ignore
	 * tp->copied_seq since we would read the last urgent byte again
	 * as data, nor can we alter copied_seq until this data arrives
	 * or we break the semantics of SIOCATMARK (and thus sockatmark())
	 *
	 * NOTE. Double Dutch. Rendering to plain English: author of comment
	 * above did something sort of 	send("A", MSG_OOB); send("B", MSG_OOB);
	 * and expect that both A and B disappear from stream. This is _wrong_.
	 * Though this happens in BSD with high probability, this is occasional.
	 * Any application relying on this is buggy. Note also, that fix "works"
	 * only in this artificial test. Insert some normal data between A and B and we will
	 * decline of BSD again. Verdict: it is better to remove to trap
	 * buggy users.
	 */
	if (tp->urg_seq == tp->copied_seq && tp->urg_data &&
	    !sock_flag(sk, SOCK_URGINLINE) && tp->copied_seq != tp->rcv_nxt) {
		struct sk_buff *skb = skb_peek(&sk->sk_receive_queue);
		tp->copied_seq++;
		if (skb && !before(tp->copied_seq, TCP_SKB_CB(skb)->end_seq)) {
			__skb_unlink(skb, &sk->sk_receive_queue);
			__kfree_skb(skb);
		}
	}

	tp->urg_data = TCP_URG_NOTYET;
	tp->urg_seq = ptr;

	/* Disable header prediction. */
	tp->pred_flags = 0;
}

/* This is the 'fast' part of urgent handling. */
static void tcp_urg(struct sock *sk, struct sk_buff *skb, const struct tcphdr *th)
{
	struct tcp_sock *tp = tcp_sk(sk);

	/* Check if we get a new urgent pointer - normally not. */
	if (th->urg) {
		BUG_ON(tp->mpc);
		tcp_check_urg(sk, th);
	}

	/* Do we wait for any urgent data? - normally not... */
	if (tp->urg_data == TCP_URG_NOTYET) {
		u32 ptr = tp->urg_seq - ntohl(th->seq) + (th->doff * 4) -
			  th->syn;

		/* Not supported yet */
		BUG_ON(tp->mpc);
		/* Is the urgent pointer pointing into this packet? */
		if (ptr < skb->len) {
			u8 tmp;
			if (skb_copy_bits(skb, ptr, &tmp, 1))
				BUG();
			tp->urg_data = TCP_URG_VALID | tmp;
			if (!sock_flag(sk, SOCK_DEAD))
				sk->sk_data_ready(sk, 0);
		}
	}
}

static int tcp_copy_to_iovec(struct sock *sk, struct sk_buff *skb, int hlen)
{
	struct tcp_sock *tp = tcp_sk(sk);
	int chunk = skb->len - hlen;
	int err;

	local_bh_enable();
	if (skb_csum_unnecessary(skb))
		err = skb_copy_datagram_iovec(skb, hlen, tp->ucopy.iov, chunk);
	else
		err = skb_copy_and_csum_datagram_iovec(skb, hlen,
						       tp->ucopy.iov);

	if (!err) {
		tp->ucopy.len -= chunk;
		tp->copied_seq += chunk;
		tcp_rcv_space_adjust(sk);
	}

	local_bh_disable();
	return err;
}

static __sum16 __tcp_checksum_complete_user(struct sock *sk,
					    struct sk_buff *skb)
{
	__sum16 result;

	if (sock_owned_by_user(sk)) {
		local_bh_enable();
		result = __tcp_checksum_complete(skb);
		local_bh_disable();
	} else {
		result = __tcp_checksum_complete(skb);
	}
	return result;
}

static inline bool tcp_checksum_complete_user(struct sock *sk,
					     struct sk_buff *skb)
{
	return !skb_csum_unnecessary(skb) &&
	       __tcp_checksum_complete_user(sk, skb);
}

#ifdef CONFIG_NET_DMA
static bool tcp_dma_try_early_copy(struct sock *sk, struct sk_buff *skb,
				  int hlen)
{
	struct tcp_sock *tp = tcp_sk(sk);
	int chunk = skb->len - hlen;
	int dma_cookie;
	bool copied_early = false;

	if (tp->ucopy.wakeup)
		return false;

	if (!tp->ucopy.dma_chan && tp->ucopy.pinned_list)
		tp->ucopy.dma_chan = net_dma_find_channel();

	if (tp->ucopy.dma_chan && skb_csum_unnecessary(skb)) {

		dma_cookie = dma_skb_copy_datagram_iovec(tp->ucopy.dma_chan,
							 skb, hlen,
							 tp->ucopy.iov, chunk,
							 tp->ucopy.pinned_list);

		if (dma_cookie < 0)
			goto out;

		tp->ucopy.dma_cookie = dma_cookie;
		copied_early = true;

		tp->ucopy.len -= chunk;
		tp->copied_seq += chunk;
		tcp_rcv_space_adjust(sk);

		if ((tp->ucopy.len == 0) ||
		    (tcp_flag_word(tcp_hdr(skb)) & TCP_FLAG_PSH) ||
		    (atomic_read(&sk->sk_rmem_alloc) > (sk->sk_rcvbuf >> 1))) {
			tp->ucopy.wakeup = 1;
			sk->sk_data_ready(sk, 0);
		}
	} else if (chunk > 0) {
		tp->ucopy.wakeup = 1;
		sk->sk_data_ready(sk, 0);
	}
out:
	return copied_early;
}
#endif /* CONFIG_NET_DMA */

static void tcp_send_challenge_ack(struct sock *sk)
{
	/* unprotected vars, we dont care of overwrites */
	static u32 challenge_timestamp;
	static unsigned int challenge_count;
	u32 now = jiffies / HZ;

	if (now != challenge_timestamp) {
		challenge_timestamp = now;
		challenge_count = 0;
	}
	if (++challenge_count <= sysctl_tcp_challenge_ack_limit) {
		NET_INC_STATS_BH(sock_net(sk), LINUX_MIB_TCPCHALLENGEACK);
		tcp_send_ack(sk);
	}
}

/* Does PAWS and seqno based validation of an incoming segment, flags will
 * play significant role here.
 */
static bool tcp_validate_incoming(struct sock *sk, struct sk_buff *skb,
				  const struct tcphdr *th, int syn_inerr)
{
	const u8 *hash_location;
	struct tcp_sock *tp = tcp_sk(sk);

	/* RFC1323: H1. Apply PAWS check first. */
	if (tcp_fast_parse_options(skb, th, tp, &hash_location) &&
	    tp->rx_opt.saw_tstamp &&
	    tcp_paws_discard(sk, skb)) {
		if (!th->rst) {
			NET_INC_STATS_BH(sock_net(sk), LINUX_MIB_PAWSESTABREJECTED);
			tcp_send_dupack(sk, skb);
			goto discard;
		}
		/* Reset is accepted even if it did not pass PAWS. */
	}

	/* Step 1: check sequence number */
	if (!tcp_sequence(tp, TCP_SKB_CB(skb)->seq, TCP_SKB_CB(skb)->end_seq)) {
		/* RFC793, page 37: "In all states except SYN-SENT, all reset
		 * (RST) segments are validated by checking their SEQ-fields."
		 * And page 69: "If an incoming segment is not acceptable,
		 * an acknowledgment should be sent in reply (unless the RST
		 * bit is set, if so drop the segment and return)".
		 */
		if (!th->rst) {
			if (th->syn)
				goto syn_challenge;
			tcp_send_dupack(sk, skb);
		}
		goto discard;
	}

	/* Step 2: check RST bit */
	if (th->rst) {
		/* RFC 5961 3.2 :
		 * If sequence number exactly matches RCV.NXT, then
		 *     RESET the connection
		 * else
		 *     Send a challenge ACK
		 */
		if (TCP_SKB_CB(skb)->seq == tp->rcv_nxt)
			tcp_reset(sk);
		else
			tcp_send_challenge_ack(sk);
		goto discard;
	}

	/* ts_recent update must be made after we are sure that the packet
	 * is in window.
	 */
	tcp_replace_ts_recent(tp, TCP_SKB_CB(skb)->seq);

	/* step 3: check security and precedence [ignored] */

	/* step 4: Check for a SYN
	 * RFC 5691 4.2 : Send a challenge ack
	 */
	if (th->syn) {
syn_challenge:
		if (syn_inerr)
			TCP_INC_STATS_BH(sock_net(sk), TCP_MIB_INERRS);
		NET_INC_STATS_BH(sock_net(sk), LINUX_MIB_TCPSYNCHALLENGE);
		tcp_send_challenge_ack(sk);
		goto discard;
	}

	/* If valid: post process the received MPTCP options. */
	if (tp->mpc && mptcp_handle_options(sk, th, skb))
		goto discard;

	return true;

discard:
	if (tp->mpc)
		mptcp_reset_mopt(tp);
	__kfree_skb(skb);
	return false;
}

/*
 *	TCP receive function for the ESTABLISHED state.
 *
 *	It is split into a fast path and a slow path. The fast path is
 * 	disabled when:
 *	- A zero window was announced from us - zero window probing
 *        is only handled properly in the slow path.
 *	- Out of order segments arrived.
 *	- Urgent data is expected.
 *	- There is no buffer space left
 *	- Unexpected TCP flags/window values/header lengths are received
 *	  (detected by checking the TCP header against pred_flags)
 *	- Data is sent in both directions. Fast path only supports pure senders
 *	  or pure receivers (this means either the sequence number or the ack
 *	  value must stay constant)
 *	- Unexpected TCP option.
 *
 *	When these conditions are not satisfied it drops into a standard
 *	receive procedure patterned after RFC793 to handle all cases.
 *	The first three cases are guaranteed by proper pred_flags setting,
 *	the rest is checked inline. Fast processing is turned on in
 *	tcp_data_queue when everything is OK.
 */
int tcp_rcv_established(struct sock *sk, struct sk_buff *skb,
			const struct tcphdr *th, unsigned int len)
{
	struct tcp_sock *tp = tcp_sk(sk);

	if (unlikely(sk->sk_rx_dst == NULL))
		inet_csk(sk)->icsk_af_ops->sk_rx_dst_set(sk, skb);
	/*
	 *	Header prediction.
	 *	The code loosely follows the one in the famous
	 *	"30 instruction TCP receive" Van Jacobson mail.
	 *
	 *	Van's trick is to deposit buffers into socket queue
	 *	on a device interrupt, to call tcp_recv function
	 *	on the receive process context and checksum and copy
	 *	the buffer to user space. smart...
	 *
	 *	Our current scheme is not silly either but we take the
	 *	extra cost of the net_bh soft interrupt processing...
	 *	We do checksum and copy also but from device to kernel.
	 */

	tp->rx_opt.saw_tstamp = 0;

	/* MPTCP: force slowpath. */
	if (tp->mpc)
		goto slow_path;

	/*	pred_flags is 0xS?10 << 16 + snd_wnd
	 *	if header_prediction is to be made
	 *	'S' will always be tp->tcp_header_len >> 2
	 *	'?' will be 0 for the fast path, otherwise pred_flags is 0 to
	 *  turn it off	(when there are holes in the receive
	 *	 space for instance)
	 *	PSH flag is ignored.
	 */

	if ((tcp_flag_word(th) & TCP_HP_BITS) == tp->pred_flags &&
	    TCP_SKB_CB(skb)->seq == tp->rcv_nxt &&
	    !after(TCP_SKB_CB(skb)->ack_seq, tp->snd_nxt)) {
		int tcp_header_len = tp->tcp_header_len;

		/* Timestamp header prediction: tcp_header_len
		 * is automatically equal to th->doff*4 due to pred_flags
		 * match.
		 */

		/* Check timestamp */
		if (tcp_header_len == sizeof(struct tcphdr) + TCPOLEN_TSTAMP_ALIGNED) {
			/* No? Slow path! */
			if (!tcp_parse_aligned_timestamp(tp, th))
				goto slow_path;

			/* If PAWS failed, check it more carefully in slow path */
			if ((s32)(tp->rx_opt.rcv_tsval - tp->rx_opt.ts_recent) < 0)
				goto slow_path;

			/* DO NOT update ts_recent here, if checksum fails
			 * and timestamp was corrupted part, it will result
			 * in a hung connection since we will drop all
			 * future packets due to the PAWS test.
			 */
		}

		if (len <= tcp_header_len) {
			/* Bulk data transfer: sender */
			if (len == tcp_header_len) {
				/* Predicted packet is in window by definition.
				 * seq == rcv_nxt and rcv_wup <= rcv_nxt.
				 * Hence, check seq<=rcv_wup reduces to:
				 */
				if (tcp_header_len ==
				    (sizeof(struct tcphdr) + TCPOLEN_TSTAMP_ALIGNED) &&
				    tp->rcv_nxt == tp->rcv_wup)
					tcp_store_ts_recent(tp);

				/* We know that such packets are checksummed
				 * on entry.
				 */
				tcp_ack(sk, skb, 0);
				__kfree_skb(skb);
				tcp_data_snd_check(sk);
				return 0;
			} else { /* Header too small */
				TCP_INC_STATS_BH(sock_net(sk), TCP_MIB_INERRS);
				goto discard;
			}
		} else {
			int eaten = 0;
			int copied_early = 0;
			bool fragstolen = false;

			if (tp->copied_seq == tp->rcv_nxt &&
			    len - tcp_header_len <= tp->ucopy.len) {
#ifdef CONFIG_NET_DMA
				if (tp->ucopy.task == current &&
				    sock_owned_by_user(sk) &&
				    tcp_dma_try_early_copy(sk, skb, tcp_header_len)) {
					copied_early = 1;
					eaten = 1;
				}
#endif
				if (tp->ucopy.task == current &&
				    sock_owned_by_user(sk) && !copied_early) {
					__set_current_state(TASK_RUNNING);

					if (!tcp_copy_to_iovec(sk, skb, tcp_header_len))
						eaten = 1;
				}
				if (eaten) {
					/* Predicted packet is in window by definition.
					 * seq == rcv_nxt and rcv_wup <= rcv_nxt.
					 * Hence, check seq<=rcv_wup reduces to:
					 */
					if (tcp_header_len ==
					    (sizeof(struct tcphdr) +
					     TCPOLEN_TSTAMP_ALIGNED) &&
					    tp->rcv_nxt == tp->rcv_wup)
						tcp_store_ts_recent(tp);

					tcp_rcv_rtt_measure_ts(sk, skb);

					__skb_pull(skb, tcp_header_len);
					tp->rcv_nxt = TCP_SKB_CB(skb)->end_seq;
					NET_INC_STATS_BH(sock_net(sk), LINUX_MIB_TCPHPHITSTOUSER);
				}
				if (copied_early)
					tcp_cleanup_rbuf(sk, skb->len);
			}
			if (!eaten) {
				if (tcp_checksum_complete_user(sk, skb))
					goto csum_error;

				/* Predicted packet is in window by definition.
				 * seq == rcv_nxt and rcv_wup <= rcv_nxt.
				 * Hence, check seq<=rcv_wup reduces to:
				 */
				if (tcp_header_len ==
				    (sizeof(struct tcphdr) + TCPOLEN_TSTAMP_ALIGNED) &&
				    tp->rcv_nxt == tp->rcv_wup)
					tcp_store_ts_recent(tp);

				tcp_rcv_rtt_measure_ts(sk, skb);

				if ((int)skb->truesize > sk->sk_forward_alloc)
					goto step5;

				NET_INC_STATS_BH(sock_net(sk), LINUX_MIB_TCPHPHITS);

				/* Bulk data transfer: receiver */
				eaten = tcp_queue_rcv(sk, skb, tcp_header_len,
						      &fragstolen);
			}

			tcp_event_data_recv(sk, skb);

			if (TCP_SKB_CB(skb)->ack_seq != tp->snd_una) {
				/* Well, only one small jumplet in fast path... */
				tcp_ack(sk, skb, FLAG_DATA);
				tcp_data_snd_check(sk);
				if (!inet_csk_ack_scheduled(sk))
					goto no_ack;
			}

			if (!copied_early || tp->rcv_nxt != tp->rcv_wup)
				__tcp_ack_snd_check(sk, 0);
no_ack:
#ifdef CONFIG_NET_DMA
			if (copied_early)
				__skb_queue_tail(&sk->sk_async_wait_queue, skb);
			else
#endif
			if (eaten)
				kfree_skb_partial(skb, fragstolen);
			sk->sk_data_ready(sk, 0);
			return 0;
		}
	}

slow_path:
	if (len < (th->doff << 2) || tcp_checksum_complete_user(sk, skb))
		goto csum_error;

	/*
	 *	Standard slow path.
	 */

	if (!tcp_validate_incoming(sk, skb, th, 1))
		return 0;

step5:
	if (th->ack && tcp_ack(sk, skb, FLAG_SLOWPATH) < 0)
		goto discard;

	tcp_rcv_rtt_measure_ts(sk, skb);

	/* Process urgent data. */
	tcp_urg(sk, skb, th);

	/* step 7: process the segment text */
	tcp_data_queue(sk, skb);

	tcp_data_snd_check(sk);
	tcp_ack_snd_check(sk);
	return 0;

csum_error:
	TCP_INC_STATS_BH(sock_net(sk), TCP_MIB_INERRS);

discard:
	__kfree_skb(skb);
	return 0;
}
EXPORT_SYMBOL(tcp_rcv_established);

void tcp_finish_connect(struct sock *sk, struct sk_buff *skb)
{
	struct tcp_sock *tp = tcp_sk(sk);
	struct inet_connection_sock *icsk = inet_csk(sk);

	tcp_set_state(sk, TCP_ESTABLISHED);

	if (skb != NULL) {
		icsk->icsk_af_ops->sk_rx_dst_set(sk, skb);
		security_inet_conn_established(sk, skb);
	}

	/* Make sure socket is routed, for correct metrics.  */
	icsk->icsk_af_ops->rebuild_header(sk);

	tcp_init_metrics(sk);

	tcp_init_congestion_control(sk);

	/* Prevent spurious tcp_cwnd_restart() on first data
	 * packet.
	 */
	tp->lsndtime = tcp_time_stamp;

	tcp_init_buffer_space(sk);

	if (sock_flag(sk, SOCK_KEEPOPEN))
		inet_csk_reset_keepalive_timer(sk, keepalive_time_when(tp));

	if (!tp->rx_opt.snd_wscale)
		__tcp_fast_path_on(tp, tp->snd_wnd);
	else
		tp->pred_flags = 0;

	if (!sock_flag(sk, SOCK_DEAD)) {
		sk->sk_state_change(sk);
		sk_wake_async(sk, SOCK_WAKE_IO, POLL_OUT);
	}
}

static bool tcp_rcv_fastopen_synack(struct sock *sk, struct sk_buff *synack,
				    struct tcp_fastopen_cookie *cookie)
{
	struct tcp_sock *tp = tcp_sk(sk);
	struct sk_buff *data = tp->syn_data ? tcp_write_queue_head(sk) : NULL;
	u16 mss = tp->rx_opt.mss_clamp;
	bool syn_drop;

	if (mss == tp->rx_opt.user_mss) {
		struct tcp_options_received opt;
		const u8 *hash_location;

		/* Get original SYNACK MSS value if user MSS sets mss_clamp */
		tcp_clear_options(&opt);
		opt.user_mss = opt.mss_clamp = 0;
		tcp_parse_options(synack, &opt, &hash_location, NULL, 0, NULL);
		mss = opt.mss_clamp;
	}

	if (!tp->syn_fastopen)  /* Ignore an unsolicited cookie */
		cookie->len = -1;

	/* The SYN-ACK neither has cookie nor acknowledges the data. Presumably
	 * the remote receives only the retransmitted (regular) SYNs: either
	 * the original SYN-data or the corresponding SYN-ACK is lost.
	 */
	syn_drop = (cookie->len <= 0 && data &&
		    inet_csk(sk)->icsk_retransmits);

	tcp_fastopen_cache_set(sk, mss, cookie, syn_drop);

	if (data) { /* Retransmit unacked data in SYN */
		tcp_retransmit_skb(sk, data);
		tcp_rearm_rto(sk);
		return true;
	}
	return false;
}

static int tcp_rcv_synsent_state_process(struct sock *sk, struct sk_buff *skb,
					 const struct tcphdr *th, unsigned int len)
{
	const u8 *hash_location;
	struct inet_connection_sock *icsk = inet_csk(sk);
	struct tcp_sock *tp = tcp_sk(sk);
	struct tcp_cookie_values *cvp = tp->cookie_values;
	struct tcp_fastopen_cookie foc = { .len = -1 };
	int saved_clamp = tp->rx_opt.mss_clamp;
	struct mptcp_options_received mopt;
	mptcp_init_mp_opt(&mopt);

	tcp_parse_options(skb, &tp->rx_opt, &hash_location,
			  mpcb ? &tp->mptcp->rx_opt : &mopt, 0, &foc);

	if (th->ack) {
		/* rfc793:
		 * "If the state is SYN-SENT then
		 *    first check the ACK bit
		 *      If the ACK bit is set
		 *	  If SEG.ACK =< ISS, or SEG.ACK > SND.NXT, send
		 *        a reset (unless the RST bit is set, if so drop
		 *        the segment and return)"
		 */
		if (!after(TCP_SKB_CB(skb)->ack_seq, tp->snd_una) ||
		    after(TCP_SKB_CB(skb)->ack_seq, tp->snd_nxt))
			goto reset_and_undo;

		if (tp->rx_opt.saw_tstamp && tp->rx_opt.rcv_tsecr &&
		    !between(tp->rx_opt.rcv_tsecr, tp->retrans_stamp,
			     tcp_time_stamp)) {
			NET_INC_STATS_BH(sock_net(sk), LINUX_MIB_PAWSACTIVEREJECTED);
			goto reset_and_undo;
		}

		/* Now ACK is acceptable.
		 *
		 * "If the RST bit is set
		 *    If the ACK was acceptable then signal the user "error:
		 *    connection reset", drop the segment, enter CLOSED state,
		 *    delete TCB, and return."
		 */

		if (th->rst) {
			tcp_reset(sk);
			goto discard;
		}

		/* rfc793:
		 *   "fifth, if neither of the SYN or RST bits is set then
		 *    drop the segment and return."
		 *
		 *    See note below!
		 *                                        --ANK(990513)
		 */
		if (!th->syn)
			goto discard_and_undo;

#ifdef CONFIG_MPTCP
		if (!is_master_tp(tp)) {
			u8 hash_mac_check[20];
			struct mptcp_cb *mpcb = tp->mpcb;

			mptcp_hmac_sha1((u8 *)&mpcb->mptcp_rem_key,
					(u8 *)&mpcb->mptcp_loc_key,
					(u8 *)&tp->mptcp->rx_opt.mptcp_recv_nonce,
					(u8 *)&tp->mptcp->mptcp_loc_nonce,
					(u32 *)hash_mac_check);
			if (memcmp(hash_mac_check,
				   (char *)&tp->mptcp->rx_opt.mptcp_recv_tmac, 8)) {
				sock_orphan(sk);
				tp->mptcp->teardown = 1;
				goto reset_and_undo;
			}

			/* Set this flag in order to postpone data sending
			 * until the 4th ack arrives.
			 */
			tp->mptcp->pre_established = 1;
			tp->mptcp->rcv_low_prio = tp->mptcp->rx_opt.low_prio;
		} else if (mopt.saw_mpc && tp->request_mptcp) {
			if (mptcp_create_master_sk(sk, mopt.mptcp_rem_key,
						   ntohs(th->window)))
				goto discard;

			sk = tcp_sk(sk)->mpcb->master_sk;
			tp = tcp_sk(sk);

			/* snd_nxt - 1, because it has been incremented
			 * by tcp_connect for the SYN
			 */
			tp->mptcp->snt_isn = tp->snd_nxt - 1;
			tp->mpcb->dss_csum = mopt.dss_csum;

			sk_set_socket(sk, mptcp_meta_sk(sk)->sk_socket);
			sk->sk_wq = mptcp_meta_sk(sk)->sk_wq;

			mptcp_update_metasocket(sk, mptcp_meta_sk(sk));

			 /* hold in mptcp_inherit_sk due to initialization to 2 */
			sock_put(sk);
		} else {
			tp->request_mptcp = 0;

			if (tp->inside_tk_table)
				mptcp_hash_remove(tp);
		}
		if (tp->mpc) {
			tp->mptcp->rcv_isn = TCP_SKB_CB(skb)->seq;
			tp->mptcp->include_mpc = 1;
		}
#endif

		/* rfc793:
		 *   "If the SYN bit is on ...
		 *    are acceptable then ...
		 *    (our SYN has been ACKed), change the connection
		 *    state to ESTABLISHED..."
		 */

		TCP_ECN_rcv_synack(tp, th);

		tp->snd_wl1 = TCP_SKB_CB(skb)->seq;
		tcp_ack(sk, skb, FLAG_SLOWPATH);

		/* Ok.. it's good. Set up sequence numbers and
		 * move to established.
		 */
#ifdef CONFIG_MPTCP
		if (tp->mpc && !is_master_tp(tp)) {
			/* Timer for repeating the ACK until an answer
			 * arrives. Used only when establishing an additional
			 * subflow inside of an MPTCP connection.
			 */
			sk_reset_timer(sk, &tp->mptcp->mptcp_ack_timer,
				       jiffies + icsk->icsk_rto);
		}
#endif
		tp->rcv_nxt = TCP_SKB_CB(skb)->seq + 1;
		tp->rcv_wup = TCP_SKB_CB(skb)->seq + 1;

		/* RFC1323: The window in SYN & SYN/ACK segments is
		 * never scaled.
		 */
		tp->snd_wnd = ntohs(th->window);
		tcp_init_wl(tp, TCP_SKB_CB(skb)->seq);

		if (!tp->rx_opt.wscale_ok) {
			tp->rx_opt.snd_wscale = tp->rx_opt.rcv_wscale = 0;
			tp->window_clamp = min(tp->window_clamp, 65535U);
		}

		if (tp->rx_opt.saw_tstamp) {
			tp->rx_opt.tstamp_ok	   = 1;
			tp->tcp_header_len =
				sizeof(struct tcphdr) + TCPOLEN_TSTAMP_ALIGNED;
			tp->advmss	    -= TCPOLEN_TSTAMP_ALIGNED;
			tcp_store_ts_recent(tp);
		} else {
			tp->tcp_header_len = sizeof(struct tcphdr);
		}

		if (tp->mpc) {
			tp->tcp_header_len += MPTCP_SUB_LEN_DSM_ALIGN;
			tp->advmss -= MPTCP_SUB_LEN_DSM_ALIGN;
		}

		if (tcp_is_sack(tp) && sysctl_tcp_fack)
			tcp_enable_fack(tp);

		tcp_mtup_init(sk);
		tcp_sync_mss(sk, icsk->icsk_pmtu_cookie);
		tcp_initialize_rcv_mss(sk);

		/* Remember, tcp_poll() does not lock socket!
		 * Change state from SYN-SENT only after copied_seq
		 * is initialized. */
		tp->copied_seq = tp->rcv_nxt;

		if (cvp != NULL &&
		    cvp->cookie_pair_size > 0 &&
		    tp->rx_opt.cookie_plus > 0) {
			int cookie_size = tp->rx_opt.cookie_plus
					- TCPOLEN_COOKIE_BASE;
			int cookie_pair_size = cookie_size
					     + cvp->cookie_desired;

			/* A cookie extension option was sent and returned.
			 * Note that each incoming SYNACK replaces the
			 * Responder cookie.  The initial exchange is most
			 * fragile, as protection against spoofing relies
			 * entirely upon the sequence and timestamp (above).
			 * This replacement strategy allows the correct pair to
			 * pass through, while any others will be filtered via
			 * Responder verification later.
			 */
			if (sizeof(cvp->cookie_pair) >= cookie_pair_size) {
				memcpy(&cvp->cookie_pair[cvp->cookie_desired],
				       hash_location, cookie_size);
				cvp->cookie_pair_size = cookie_pair_size;
			}
		}

		smp_mb();

		tcp_finish_connect(sk, skb);

		if ((tp->syn_fastopen || tp->syn_data) &&
		    tcp_rcv_fastopen_synack(sk, skb, &foc))
			return -1;

		/* With MPTCP we cannot send data on the third ack due to the
		 * lack of option-space */
		if ((sk->sk_write_pending && !tp->mpc) ||
		    icsk->icsk_accept_queue.rskq_defer_accept ||
		    icsk->icsk_ack.pingpong) {
			/* Save one ACK. Data will be ready after
			 * several ticks, if write_pending is set.
			 *
			 * It may be deleted, but with this feature tcpdumps
			 * look so _wonderfully_ clever, that I was not able
			 * to stand against the temptation 8)     --ANK
			 */
			inet_csk_schedule_ack(sk);
			icsk->icsk_ack.lrcvtime = tcp_time_stamp;
			tcp_enter_quickack_mode(sk);
			inet_csk_reset_xmit_timer(sk, ICSK_TIME_DACK,
						  TCP_DELACK_MAX, TCP_RTO_MAX);

discard:
			__kfree_skb(skb);
			return 0;
		} else {
			tcp_send_ack(sk);
		}
		return -1;
	}

	/* No ACK in the segment */

	if (th->rst) {
		/* rfc793:
		 * "If the RST bit is set
		 *
		 *      Otherwise (no ACK) drop the segment and return."
		 */

		goto discard_and_undo;
	}

	/* PAWS check. */
	if (tp->rx_opt.ts_recent_stamp && tp->rx_opt.saw_tstamp &&
	    tcp_paws_reject(&tp->rx_opt, 0))
		goto discard_and_undo;

	/* TODO - check this here for MPTCP */
	if (th->syn) {
		/* We see SYN without ACK. It is attempt of
		 * simultaneous connect with crossed SYNs.
		 * Particularly, it can be connect to self.
		 */
		tcp_set_state(sk, TCP_SYN_RECV);

		if (tp->rx_opt.saw_tstamp) {
			tp->rx_opt.tstamp_ok = 1;
			tcp_store_ts_recent(tp);
			tp->tcp_header_len =
				sizeof(struct tcphdr) + TCPOLEN_TSTAMP_ALIGNED;
		} else {
			tp->tcp_header_len = sizeof(struct tcphdr);
		}

		if (tp->mpc) {
			tp->tcp_header_len += MPTCP_SUB_LEN_DSM_ALIGN;
			tp->advmss -= MPTCP_SUB_LEN_DSM_ALIGN;
		}

		tp->rcv_nxt = TCP_SKB_CB(skb)->seq + 1;
		tp->rcv_wup = TCP_SKB_CB(skb)->seq + 1;

		/* RFC1323: The window in SYN & SYN/ACK segments is
		 * never scaled.
		 */
		tp->snd_wnd    = ntohs(th->window);
		tp->snd_wl1    = TCP_SKB_CB(skb)->seq;
		tp->max_window = tp->snd_wnd;

		TCP_ECN_rcv_syn(tp, th);

		tcp_mtup_init(sk);
		tcp_sync_mss(sk, icsk->icsk_pmtu_cookie);
		tcp_initialize_rcv_mss(sk);

		tcp_send_synack(sk);
#if 0
		/* Note, we could accept data and URG from this segment.
		 * There are no obstacles to make this.
		 *
		 * However, if we ignore data in ACKless segments sometimes,
		 * we have no reasons to accept it sometimes.
		 * Also, seems the code doing it in step6 of tcp_rcv_state_process
		 * is not flawless. So, discard packet for sanity.
		 * Uncomment this return to process the data.
		 */
		return -1;
#else
		goto discard;
#endif
	}
	/* "fifth, if neither of the SYN or RST bits is set then
	 * drop the segment and return."
	 */

discard_and_undo:
	tcp_clear_options(&tp->rx_opt);
	tp->rx_opt.mss_clamp = saved_clamp;
	goto discard;

reset_and_undo:
	tcp_clear_options(&tp->rx_opt);
	tp->rx_opt.mss_clamp = saved_clamp;
	return 1;
}

/*
 *	This function implements the receiving procedure of RFC 793 for
 *	all states except ESTABLISHED and TIME_WAIT.
 *	It's called from both tcp_v4_rcv and tcp_v6_rcv and should be
 *	address independent.
 */

int tcp_rcv_state_process(struct sock *sk, struct sk_buff *skb,
			  const struct tcphdr *th, unsigned int len)
{
	struct tcp_sock *tp = tcp_sk(sk);
	struct inet_connection_sock *icsk = inet_csk(sk);
	int queued = 0, res;

	tp->rx_opt.saw_tstamp = 0;

	switch (sk->sk_state) {
	case TCP_CLOSE:
		goto discard;

	case TCP_LISTEN:
		if (th->ack)
			return 1;

		if (th->rst)
			goto discard;

		if (th->syn) {
			if (th->fin)
				goto discard;
			if (icsk->icsk_af_ops->conn_request(sk, skb) < 0)
				return 1;

			/* Now we have several options: In theory there is
			 * nothing else in the frame. KA9Q has an option to
			 * send data with the syn, BSD accepts data with the
			 * syn up to the [to be] advertised window and
			 * Solaris 2.1 gives you a protocol error. For now
			 * we just ignore it, that fits the spec precisely
			 * and avoids incompatibilities. It would be nice in
			 * future to drop through and process the data.
			 *
			 * Now that TTCP is starting to be used we ought to
			 * queue this data.
			 * But, this leaves one open to an easy denial of
			 * service attack, and SYN cookies can't defend
			 * against this problem. So, we drop the data
			 * in the interest of security over speed unless
			 * it's still in use.
			 */
			kfree_skb(skb);
			return 0;
		}
		goto discard;

	case TCP_SYN_SENT:
		queued = tcp_rcv_synsent_state_process(sk, skb, th, len);
		if (is_meta_sk(sk)) {
			sk = tcp_sk(sk)->mpcb->master_sk;
			tp = tcp_sk(sk);
		}
		if (queued >= 0)
			return queued;

		/* Do step6 onward by hand. */
		tcp_urg(sk, skb, th);
		__kfree_skb(skb);
		tcp_data_snd_check(sk);
		if (tp->mpc && is_master_tp(tp))
			bh_unlock_sock(sk);
		return 0;
	}

	if (!tcp_validate_incoming(sk, skb, th, 0))
		return 0;

	/* step 5: check the ACK field */
	if (th->ack) {
		int acceptable = tcp_ack(sk, skb, FLAG_SLOWPATH) > 0;

		switch (sk->sk_state) {
		case TCP_SYN_RECV:
			if (acceptable) {
				tp->copied_seq = tp->rcv_nxt;
				smp_mb();
				tcp_set_state(sk, TCP_ESTABLISHED);
				sk->sk_state_change(sk);

				/* Send an ACK when establishing a new
				 * MPTCP subflow, i.e. using an MP_JOIN
				 * subtype.
				 */
				if (tp->mpc && !is_master_tp(tp))
					tcp_send_ack(sk);

				/* Note, that this wakeup is only for marginal
				 * crossed SYN case. Passively open sockets
				 * are not waked up, because sk->sk_sleep ==
				 * NULL and sk->sk_socket == NULL.
				 */
				if (sk->sk_socket)
					sk_wake_async(sk,
						      SOCK_WAKE_IO, POLL_OUT);

				tp->snd_una = TCP_SKB_CB(skb)->ack_seq;
				tp->snd_wnd = ntohs(th->window) <<
					      tp->rx_opt.snd_wscale;
				tcp_init_wl(tp, TCP_SKB_CB(skb)->seq);

				if (tp->rx_opt.tstamp_ok)
					tp->advmss -= TCPOLEN_TSTAMP_ALIGNED;
				if (tp->mpc)
					tp->advmss -= MPTCP_SUB_LEN_DSM_ALIGN;

				/* Make sure socket is routed, for
				 * correct metrics.
				 */
				icsk->icsk_af_ops->rebuild_header(sk);

				tcp_init_metrics(sk);

				tcp_init_congestion_control(sk);

				/* Prevent spurious tcp_cwnd_restart() on
				 * first data packet.
				 */
				tp->lsndtime = tcp_time_stamp;

				tcp_mtup_init(sk);
				tcp_initialize_rcv_mss(sk);
				tcp_init_buffer_space(sk);
				tcp_fast_path_on(tp);
			} else {
				return 1;
			}
			break;

		case TCP_FIN_WAIT1:
			if (tp->snd_una == tp->write_seq) {
				struct dst_entry *dst;

				tcp_set_state(sk, TCP_FIN_WAIT2);
				sk->sk_shutdown |= SEND_SHUTDOWN;

				dst = __sk_dst_get(sk);
				if (dst)
					dst_confirm(dst);

				if (!sock_flag(sk, SOCK_DEAD))
					/* Wake up lingering close() */
					sk->sk_state_change(sk);
				else {
					int tmo;

					if (tp->linger2 < 0 ||
					    (TCP_SKB_CB(skb)->end_seq != TCP_SKB_CB(skb)->seq &&
					     after(TCP_SKB_CB(skb)->end_seq - th->fin, tp->rcv_nxt))) {
						tcp_done(sk);
						NET_INC_STATS_BH(sock_net(sk), LINUX_MIB_TCPABORTONDATA);
						return 1;
					}

					tmo = tcp_fin_time(sk);
					if (tmo > TCP_TIMEWAIT_LEN) {
						inet_csk_reset_keepalive_timer(sk, tmo - TCP_TIMEWAIT_LEN);
					} else if (th->fin || mptcp_is_data_fin(skb) ||
						   sock_owned_by_user(sk)) {
						/* Bad case. We could lose such FIN otherwise.
						 * It is not a big problem, but it looks confusing
						 * and not so rare event. We still can lose it now,
						 * if it spins in bh_lock_sock(), but it is really
						 * marginal case.
						 */
						inet_csk_reset_keepalive_timer(sk, tmo);
					} else {
						/* In case of MPTCP we cannot go into time-wait.
						 * Because, we are still waiting for a subflow-fin.
						 * This subflow-fin may carry the DATA_FIN who would
						 * free the meta-sk.
						 *
						 * If we fully adapt time-wait-socks for MTPCP-awareness
						 * we can change this here again.
						 */
						if (!tp->mpc) {
							tcp_time_wait(sk, TCP_FIN_WAIT2, tmo);
							goto discard;
						}
					}
				}
			}
			break;

		case TCP_CLOSING:
			if (tp->snd_una == tp->write_seq) {
				tcp_time_wait(sk, TCP_TIME_WAIT, 0);
				goto discard;
			}
			break;

		case TCP_LAST_ACK:
			if (tp->snd_una == tp->write_seq) {
				tcp_update_metrics(sk);
				tcp_done(sk);
				goto discard;
			}
			break;
		case TCP_CLOSE:
			if (tp->mp_killed)
				goto discard;
		}
	} else
		goto discard;

	/* step 6: check the URG bit */
	tcp_urg(sk, skb, th);

	/* step 7: process the segment text */
	switch (sk->sk_state) {
	case TCP_CLOSE_WAIT:
	case TCP_CLOSING:
	case TCP_LAST_ACK:
		if (!before(TCP_SKB_CB(skb)->seq, tp->rcv_nxt))
			break;
	case TCP_FIN_WAIT1:
	case TCP_FIN_WAIT2:
		/* RFC 793 says to queue data in these states,
		 * RFC 1122 says we MUST send a reset.
		 * BSD 4.4 also does reset.
		 */
		if (sk->sk_shutdown & RCV_SHUTDOWN) {
			if (TCP_SKB_CB(skb)->end_seq != TCP_SKB_CB(skb)->seq &&
			    after(TCP_SKB_CB(skb)->end_seq - th->fin, tp->rcv_nxt) &&
			    !tp->mpc) {
				/* In case of mptcp, the reset is handled by
				 * mptcp_rcv_state_process */
				NET_INC_STATS_BH(sock_net(sk), LINUX_MIB_TCPABORTONDATA);
				tcp_reset(sk);
				return 1;
			}
		}
		/* Fall through */
	case TCP_ESTABLISHED:
		tcp_data_queue(sk, skb);
		queued = 1;
		break;
	}

	/* tcp_data could move socket to TIME-WAIT */
	if (sk->sk_state != TCP_CLOSE) {
		tcp_data_snd_check(sk);
		tcp_ack_snd_check(sk);
	}

	if (!queued) {
discard:
		__kfree_skb(skb);
	}
	return 0;
}
EXPORT_SYMBOL(tcp_rcv_state_process);<|MERGE_RESOLUTION|>--- conflicted
+++ resolved
@@ -3735,15 +3735,9 @@
  * But, this can also be called on packets in the established flow when
  * the fast version below fails.
  */
-<<<<<<< HEAD
-static void __tcp_parse_options(const struct sk_buff *skb,
-				struct tcp_options_received *opt_rx,
-				const u8 **hvpp, struct mptcp_options_received *mopt,
-				int estab, struct tcp_fastopen_cookie *foc, int fast)
-=======
 void tcp_parse_options(const struct sk_buff *skb, struct tcp_options_received *opt_rx,
-		       const u8 **hvpp, struct mptcp_options_received *mopt, int estab)
->>>>>>> a5f4707c
+		       const u8 **hvpp, struct mptcp_options_received *mopt, int estab,
+		       struct tcp_fastopen_cookie *foc)
 {
 	const unsigned char *ptr;
 	const struct tcphdr *th = tcp_hdr(skb);
@@ -3877,16 +3871,6 @@
 		}
 	}
 }
-<<<<<<< HEAD
-
-void tcp_parse_options(const struct sk_buff *skb, struct tcp_options_received *opt_rx,
-		       const u8 **hvpp, struct mptcp_options_received *mopt, int estab,
-		       struct tcp_fastopen_cookie *foc)
-{
-	__tcp_parse_options(skb, opt_rx, hvpp, mopt, estab, foc, 0);
-}
-=======
->>>>>>> a5f4707c
 EXPORT_SYMBOL(tcp_parse_options);
 
 static bool tcp_parse_aligned_timestamp(struct tcp_sock *tp, const struct tcphdr *th)
@@ -3923,13 +3907,8 @@
 		if (tcp_parse_aligned_timestamp(tp, th))
 			return true;
 	}
-<<<<<<< HEAD
-	__tcp_parse_options(skb, &tp->rx_opt, hvpp,
-			    tp->mpc ? &tp->mptcp->rx_opt : NULL, 1, NULL, 1);
-=======
 	tcp_parse_options(skb, &tp->rx_opt, hvpp,
-			    tp->mpc ? &tp->mptcp->rx_opt : NULL, 1);
->>>>>>> a5f4707c
+			    tp->mpc ? &tp->mptcp->rx_opt : NULL, 1, NULL);
 
 	return true;
 }
