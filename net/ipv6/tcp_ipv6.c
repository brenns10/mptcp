--- conflicted
+++ resolved
@@ -804,17 +804,10 @@
 	.queue_hash_add =	inet6_csk_reqsk_queue_hash_add,
 };
 
-<<<<<<< HEAD
-static void tcp_v6_send_response(struct sk_buff *skb, u32 seq, u32 ack,
-				 u32 data_ack, u32 win, u32 tsval, u32 tsecr,
+static void tcp_v6_send_response(struct sock *sk, struct sk_buff *skb, u32 seq,
+				 u32 ack, u32 data_ack, u32 win, u32 tsval, u32 tsecr,
 				 int oif, struct tcp_md5sig_key *key, int rst,
 				 u8 tclass, u32 label, int mptcp)
-=======
-static void tcp_v6_send_response(struct sock *sk, struct sk_buff *skb, u32 seq,
-				 u32 ack, u32 win, u32 tsval, u32 tsecr,
-				 int oif, struct tcp_md5sig_key *key, int rst,
-				 u8 tclass, u32 label)
->>>>>>> bfa76d49
 {
 	const struct tcphdr *th = tcp_hdr(skb);
 	struct tcphdr *t1;
@@ -984,11 +977,7 @@
 			  (th->doff << 2);
 
 	oif = sk ? sk->sk_bound_dev_if : 0;
-<<<<<<< HEAD
-	tcp_v6_send_response(skb, seq, ack_seq, 0, 0, 0, 0, oif, key, 1, 0, 0, 0);
-=======
-	tcp_v6_send_response(sk, skb, seq, ack_seq, 0, 0, 0, oif, key, 1, 0, 0);
->>>>>>> bfa76d49
+	tcp_v6_send_response(sk, skb, seq, ack_seq, 0, 0, 0, 0, oif, key, 1, 0, 0, 0);
 
 #ifdef CONFIG_TCP_MD5SIG
 release_sk1:
@@ -999,23 +988,13 @@
 #endif
 }
 
-<<<<<<< HEAD
-static void tcp_v6_send_ack(struct sk_buff *skb, u32 seq, u32 ack, u32 data_ack,
-			    u32 win, u32 tsval, u32 tsecr, int oif,
-=======
 static void tcp_v6_send_ack(struct sock *sk, struct sk_buff *skb, u32 seq,
-			    u32 ack, u32 win, u32 tsval, u32 tsecr, int oif,
->>>>>>> bfa76d49
+			    u32 ack, u32 data_ack, u32 win, u32 tsval, u32 tsecr, int oif,
 			    struct tcp_md5sig_key *key, u8 tclass,
 			    u32 label, int mptcp)
 {
-<<<<<<< HEAD
-	tcp_v6_send_response(skb, seq, ack, data_ack, win, tsval, tsecr, oif,
+	tcp_v6_send_response(sk, skb, seq, ack, data_ack, win, tsval, tsecr, oif,
 			     key, 0, tclass, label, mptcp);
-=======
-	tcp_v6_send_response(sk, skb, seq, ack, win, tsval, tsecr, oif, key, 0,
-			     tclass, label);
->>>>>>> bfa76d49
 }
 
 static void tcp_v6_timewait_ack(struct sock *sk, struct sk_buff *skb)
@@ -1025,16 +1004,12 @@
 	u32 data_ack = 0;
 	int mptcp = 0;
 
-<<<<<<< HEAD
 	if (tcptw->mptcp_tw && tcptw->mptcp_tw->meta_tw) {
 		data_ack = (u32)tcptw->mptcp_tw->rcv_nxt;
 		mptcp = 1;
 	}
-	tcp_v6_send_ack(skb, tcptw->tw_snd_nxt, tcptw->tw_rcv_nxt,
+	tcp_v6_send_ack(sk, skb, tcptw->tw_snd_nxt, tcptw->tw_rcv_nxt,
 			data_ack,
-=======
-	tcp_v6_send_ack(sk, skb, tcptw->tw_snd_nxt, tcptw->tw_rcv_nxt,
->>>>>>> bfa76d49
 			tcptw->tw_rcv_wnd >> tw->tw_rcv_wscale,
 			tcp_time_stamp + tcptw->tw_ts_offset,
 			tcptw->tw_ts_recent, tw->tw_bound_dev_if, tcp_twsk_md5_key(tcptw),
@@ -1051,13 +1026,8 @@
 	 */
 	tcp_v6_send_ack(sk, skb, (sk->sk_state == TCP_LISTEN) ?
 			tcp_rsk(req)->snt_isn + 1 : tcp_sk(sk)->snd_nxt,
-<<<<<<< HEAD
-			tcp_rsk(req)->rcv_nxt, 0,
-			req->rcv_wnd, tcp_time_stamp, req->ts_recent, sk->sk_bound_dev_if,
-=======
-			tcp_rsk(req)->rcv_nxt, req->rcv_wnd,
+			tcp_rsk(req)->rcv_nxt, 0, req->rcv_wnd,
 			tcp_time_stamp, req->ts_recent, sk->sk_bound_dev_if,
->>>>>>> bfa76d49
 			tcp_v6_md5_do_lookup(sk, &ipv6_hdr(skb)->daddr),
 			0, 0, 0);
 }
@@ -1496,6 +1466,10 @@
 	TCP_SKB_CB(skb)->end_seq = (TCP_SKB_CB(skb)->seq + th->syn + th->fin +
 				    skb->len - th->doff*4);
 	TCP_SKB_CB(skb)->ack_seq = ntohl(th->ack_seq);
+#ifdef CONFIG_MPTCP
+	TCP_SKB_CB(skb)->mptcp_flags = 0;
+	TCP_SKB_CB(skb)->dss_off = 0;
+#endif
 	TCP_SKB_CB(skb)->tcp_flags = tcp_flag_byte(th);
 	TCP_SKB_CB(skb)->tcp_tw_isn = 0;
 	TCP_SKB_CB(skb)->ip_dsfield = ipv6_get_dsfield(hdr);
@@ -1533,36 +1507,11 @@
 
 	th = tcp_hdr(skb);
 	hdr = ipv6_hdr(skb);
-<<<<<<< HEAD
-	/* This is tricky : We move IPCB at its correct location into TCP_SKB_CB()
-	 * barrier() makes sure compiler wont play fool^Waliasing games.
-	 */
-	memmove(&TCP_SKB_CB(skb)->header.h6, IP6CB(skb),
-		sizeof(struct inet6_skb_parm));
-	barrier();
-
-	TCP_SKB_CB(skb)->seq = ntohl(th->seq);
-	TCP_SKB_CB(skb)->end_seq = (TCP_SKB_CB(skb)->seq + th->syn + th->fin +
-				    skb->len - th->doff*4);
-	TCP_SKB_CB(skb)->ack_seq = ntohl(th->ack_seq);
-#ifdef CONFIG_MPTCP
-	TCP_SKB_CB(skb)->mptcp_flags = 0;
-	TCP_SKB_CB(skb)->dss_off = 0;
-#endif
-	TCP_SKB_CB(skb)->tcp_flags = tcp_flag_byte(th);
-	TCP_SKB_CB(skb)->tcp_tw_isn = 0;
-	TCP_SKB_CB(skb)->ip_dsfield = ipv6_get_dsfield(hdr);
-	TCP_SKB_CB(skb)->sacked = 0;
-
-	sk = __inet6_lookup_skb(&tcp_hashinfo, skb, th->source, th->dest,
-				tcp_v6_iif(skb));
-=======
 
 	sk = __inet6_lookup_skb(&tcp_hashinfo, skb, th->source, th->dest,
 				inet6_iif(skb));
 	if (!sk)
 		goto no_tcp_socket;
->>>>>>> bfa76d49
 
 process:
 	if (sk && sk->sk_state == TCP_TIME_WAIT)
@@ -1579,7 +1528,8 @@
 	if (!xfrm6_policy_check(sk, XFRM_POLICY_IN, skb))
 		goto discard_and_relse;
 
-<<<<<<< HEAD
+	tcp_v6_fill_cb(skb, hdr, th);
+
 #ifdef CONFIG_MPTCP
 	/* Is there a pending request sock for this segment ? */
 	if (sk->sk_state == TCP_LISTEN && mptcp_check_req(skb, net)) {
@@ -1588,9 +1538,6 @@
 		return 0;
 	}
 #endif
-=======
-	tcp_v6_fill_cb(skb, hdr, th);
->>>>>>> bfa76d49
 
 #ifdef CONFIG_TCP_MD5SIG
 	if (tcp_v6_inbound_md5_hash(sk, skb))
@@ -1634,7 +1581,8 @@
 	if (!xfrm6_policy_check(NULL, XFRM_POLICY_IN, skb))
 		goto discard_it;
 
-<<<<<<< HEAD
+	tcp_v6_fill_cb(skb, hdr, th);
+
 #ifdef CONFIG_MPTCP
 	if (!sk && th->syn && !th->ack) {
 		int ret = mptcp_lookup_join(skb, NULL);
@@ -1654,9 +1602,6 @@
 		return 0;
 	}
 #endif
-=======
-	tcp_v6_fill_cb(skb, hdr, th);
->>>>>>> bfa76d49
 
 	if (skb->len < (th->doff<<2) || tcp_checksum_complete(skb)) {
 csum_error:
