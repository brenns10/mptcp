/*
 *	TCP over IPv6
 *	Linux INET6 implementation
 *
 *	Authors:
 *	Pedro Roque		<roque@di.fc.ul.pt>
 *
 *	Based on:
 *	linux/net/ipv4/tcp.c
 *	linux/net/ipv4/tcp_input.c
 *	linux/net/ipv4/tcp_output.c
 *
 *	Fixes:
 *	Hideaki YOSHIFUJI	:	sin6_scope_id support
 *	YOSHIFUJI Hideaki @USAGI and:	Support IPV6_V6ONLY socket option, which
 *	Alexey Kuznetsov		allow both IPv4 and IPv6 sockets to bind
 *					a single port at the same time.
 *	YOSHIFUJI Hideaki @USAGI:	convert /proc/net/tcp6 to seq_file.
 *
 *	This program is free software; you can redistribute it and/or
 *      modify it under the terms of the GNU General Public License
 *      as published by the Free Software Foundation; either version
 *      2 of the License, or (at your option) any later version.
 */

#include <linux/bottom_half.h>
#include <linux/module.h>
#include <linux/errno.h>
#include <linux/types.h>
#include <linux/socket.h>
#include <linux/sockios.h>
#include <linux/net.h>
#include <linux/jiffies.h>
#include <linux/in.h>
#include <linux/in6.h>
#include <linux/netdevice.h>
#include <linux/init.h>
#include <linux/jhash.h>
#include <linux/ipsec.h>
#include <linux/times.h>
#include <linux/slab.h>

#include <linux/ipv6.h>
#include <linux/icmpv6.h>
#include <linux/random.h>

#include <net/tcp.h>
#include <net/ndisc.h>
#include <net/inet6_hashtables.h>
#include <net/inet6_connection_sock.h>
#include <net/ipv6.h>
#include <net/transp_v6.h>
#include <net/addrconf.h>
#include <net/ip6_route.h>
#include <net/ip6_checksum.h>
#include <net/inet_ecn.h>
#include <net/protocol.h>
#include <net/xfrm.h>
#include <net/snmp.h>
#include <net/dsfield.h>
#include <net/timewait_sock.h>
#include <net/netdma.h>
#include <net/inet_common.h>
#include <net/secure_seq.h>
#include <net/tcp_memcontrol.h>
#include <net/mptcp.h>
#include <net/mptcp_v6.h>

#include <asm/uaccess.h>

#include <linux/proc_fs.h>
#include <linux/seq_file.h>

#include <linux/crypto.h>
#include <linux/scatterlist.h>

#ifdef CONFIG_TCP_MD5SIG
static const struct tcp_sock_af_ops tcp_sock_ipv6_specific;
static const struct tcp_sock_af_ops tcp_sock_ipv6_mapped_specific;
#else
static struct tcp_md5sig_key *tcp_v6_md5_do_lookup(struct sock *sk,
						   const struct in6_addr *addr)
{
	return NULL;
}
#endif

void tcp_v6_hash(struct sock *sk)
{
	if (sk->sk_state != TCP_CLOSE) {
		if (inet_csk(sk)->icsk_af_ops == &ipv6_mapped) {
			tcp_prot.hash(sk);
			return;
		}
		local_bh_disable();
		__inet6_hash(sk, NULL);
		local_bh_enable();
	}
}

static __inline__ __sum16 tcp_v6_check(int len,
				   const struct in6_addr *saddr,
				   const struct in6_addr *daddr,
				   __wsum base)
{
	return csum_ipv6_magic(saddr, daddr, len, IPPROTO_TCP, base);
}

__u32 tcp_v6_init_sequence(const struct sk_buff *skb)
{
	return secure_tcpv6_sequence_number(ipv6_hdr(skb)->daddr.s6_addr32,
					    ipv6_hdr(skb)->saddr.s6_addr32,
					    tcp_hdr(skb)->dest,
					    tcp_hdr(skb)->source);
}

int tcp_v6_connect(struct sock *sk, struct sockaddr *uaddr,
			  int addr_len)
{
	struct sockaddr_in6 *usin = (struct sockaddr_in6 *) uaddr;
	struct inet_sock *inet = inet_sk(sk);
	struct inet_connection_sock *icsk = inet_csk(sk);
	struct ipv6_pinfo *np = inet6_sk(sk);
	struct tcp_sock *tp = tcp_sk(sk);
	struct in6_addr *saddr = NULL, *final_p, final;
	struct rt6_info *rt;
	struct flowi6 fl6;
	struct dst_entry *dst;
	int addr_type;
	int err;

	if (addr_len < SIN6_LEN_RFC2133)
		return -EINVAL;

	if (usin->sin6_family != AF_INET6)
		return -EAFNOSUPPORT;

	memset(&fl6, 0, sizeof(fl6));

	if (np->sndflow) {
		fl6.flowlabel = usin->sin6_flowinfo&IPV6_FLOWINFO_MASK;
		IP6_ECN_flow_init(fl6.flowlabel);
		if (fl6.flowlabel&IPV6_FLOWLABEL_MASK) {
			struct ip6_flowlabel *flowlabel;
			flowlabel = fl6_sock_lookup(sk, fl6.flowlabel);
			if (flowlabel == NULL)
				return -EINVAL;
			usin->sin6_addr = flowlabel->dst;
			fl6_sock_release(flowlabel);
		}
	}

	/*
	 *	connect() to INADDR_ANY means loopback (BSD'ism).
	 */

	if(ipv6_addr_any(&usin->sin6_addr))
		usin->sin6_addr.s6_addr[15] = 0x1;

	addr_type = ipv6_addr_type(&usin->sin6_addr);

	if(addr_type & IPV6_ADDR_MULTICAST)
		return -ENETUNREACH;

	if (addr_type&IPV6_ADDR_LINKLOCAL) {
		if (addr_len >= sizeof(struct sockaddr_in6) &&
		    usin->sin6_scope_id) {
			/* If interface is set while binding, indices
			 * must coincide.
			 */
			if (sk->sk_bound_dev_if &&
			    sk->sk_bound_dev_if != usin->sin6_scope_id)
				return -EINVAL;

			sk->sk_bound_dev_if = usin->sin6_scope_id;
		}

		/* Connect to link-local address requires an interface */
		if (!sk->sk_bound_dev_if)
			return -EINVAL;
	}

	if (tp->rx_opt.ts_recent_stamp &&
	    !ipv6_addr_equal(&np->daddr, &usin->sin6_addr)) {
		tp->rx_opt.ts_recent = 0;
		tp->rx_opt.ts_recent_stamp = 0;
		tp->write_seq = 0;
	}

	np->daddr = usin->sin6_addr;
	np->flow_label = fl6.flowlabel;

	/*
	 *	TCP over IPv4
	 */

	if (addr_type == IPV6_ADDR_MAPPED) {
		u32 exthdrlen = icsk->icsk_ext_hdr_len;
		struct sockaddr_in sin;

		SOCK_DEBUG(sk, "connect: ipv4 mapped\n");

		if (__ipv6_only_sock(sk))
			return -ENETUNREACH;

		sin.sin_family = AF_INET;
		sin.sin_port = usin->sin6_port;
		sin.sin_addr.s_addr = usin->sin6_addr.s6_addr32[3];

		icsk->icsk_af_ops = &ipv6_mapped;
		sk->sk_backlog_rcv = tcp_v4_do_rcv;
#ifdef CONFIG_TCP_MD5SIG
		tp->af_specific = &tcp_sock_ipv6_mapped_specific;
#endif

		err = tcp_v4_connect(sk, (struct sockaddr *)&sin, sizeof(sin));

		if (err) {
			icsk->icsk_ext_hdr_len = exthdrlen;
			icsk->icsk_af_ops = &ipv6_specific;
			sk->sk_backlog_rcv = tcp_v6_do_rcv;
#ifdef CONFIG_TCP_MD5SIG
			tp->af_specific = &tcp_sock_ipv6_specific;
#endif
			goto failure;
		} else {
			ipv6_addr_set_v4mapped(inet->inet_saddr, &np->saddr);
			ipv6_addr_set_v4mapped(inet->inet_rcv_saddr,
					       &np->rcv_saddr);
		}

		return err;
	}

	if (!ipv6_addr_any(&np->rcv_saddr))
		saddr = &np->rcv_saddr;

	fl6.flowi6_proto = IPPROTO_TCP;
	fl6.daddr = np->daddr;
	fl6.saddr = saddr ? *saddr : np->saddr;
	fl6.flowi6_oif = sk->sk_bound_dev_if;
	fl6.flowi6_mark = sk->sk_mark;
	fl6.fl6_dport = usin->sin6_port;
	fl6.fl6_sport = inet->inet_sport;

	final_p = fl6_update_dst(&fl6, np->opt, &final);

	security_sk_classify_flow(sk, flowi6_to_flowi(&fl6));

	dst = ip6_dst_lookup_flow(sk, &fl6, final_p, true);
	if (IS_ERR(dst)) {
		err = PTR_ERR(dst);
		goto failure;
	}

	if (saddr == NULL) {
		saddr = &fl6.saddr;
		np->rcv_saddr = *saddr;
	}

	/* set the source address */
	np->saddr = *saddr;
	inet->inet_rcv_saddr = LOOPBACK4_IPV6;

	sk->sk_gso_type = SKB_GSO_TCPV6;
	__ip6_dst_store(sk, dst, NULL, NULL);

	rt = (struct rt6_info *) dst;
	if (tcp_death_row.sysctl_tw_recycle &&
	    !tp->rx_opt.ts_recent_stamp &&
	    ipv6_addr_equal(&rt->rt6i_dst.addr, &np->daddr)) {
		struct inet_peer *peer = rt6_get_peer(rt);
		/*
		 * VJ's idea. We save last timestamp seen from
		 * the destination in peer table, when entering state
		 * TIME-WAIT * and initialize rx_opt.ts_recent from it,
		 * when trying new connection.
		 */
		if (peer) {
			inet_peer_refcheck(peer);
			if ((u32)get_seconds() - peer->tcp_ts_stamp <= TCP_PAWS_MSL) {
				tp->rx_opt.ts_recent_stamp = peer->tcp_ts_stamp;
				tp->rx_opt.ts_recent = peer->tcp_ts;
			}
		}
	}

	icsk->icsk_ext_hdr_len = 0;
	if (np->opt)
		icsk->icsk_ext_hdr_len = (np->opt->opt_flen +
					  np->opt->opt_nflen);

	tp->rx_opt.mss_clamp = IPV6_MIN_MTU - sizeof(struct tcphdr) - sizeof(struct ipv6hdr);

	inet->inet_dport = usin->sin6_port;

	tcp_set_state(sk, TCP_SYN_SENT);
	err = inet6_hash_connect(&tcp_death_row, sk);
	if (err)
		goto late_failure;

	if (!tp->write_seq)
		tp->write_seq = secure_tcpv6_sequence_number(np->saddr.s6_addr32,
							     np->daddr.s6_addr32,
							     inet->inet_sport,
							     inet->inet_dport);

	err = tcp_connect(sk);
	if (err)
		goto late_failure;

	return 0;

late_failure:
	tcp_set_state(sk, TCP_CLOSE);
	__sk_dst_reset(sk);
failure:
	inet->inet_dport = 0;
	sk->sk_route_caps = 0;
	return err;
}

static void tcp_v6_err(struct sk_buff *skb, struct inet6_skb_parm *opt,
		u8 type, u8 code, int offset, __be32 info)
{
	const struct ipv6hdr *hdr = (const struct ipv6hdr*)skb->data;
	const struct tcphdr *th = (struct tcphdr *)(skb->data+offset);
	struct ipv6_pinfo *np;
	struct sock *sk, *meta_sk;
	int err;
	struct tcp_sock *tp;
	__u32 seq;
	struct net *net = dev_net(skb->dev);

	sk = inet6_lookup(net, &tcp_hashinfo, &hdr->daddr,
			th->dest, &hdr->saddr, th->source, skb->dev->ifindex);

	if (sk == NULL) {
		ICMP6_INC_STATS_BH(net, __in6_dev_get(skb->dev),
				   ICMP6_MIB_INERRORS);
		return;
	}

	if (sk->sk_state == TCP_TIME_WAIT) {
		inet_twsk_put(inet_twsk(sk));
		return;
	}

	tp = tcp_sk(sk);
	if (tp->mpc)
		meta_sk = mptcp_meta_sk(sk);
	else
		meta_sk = sk;

	bh_lock_sock(meta_sk);
	if (sock_owned_by_user(meta_sk))
		NET_INC_STATS_BH(net, LINUX_MIB_LOCKDROPPEDICMPS);

	if (sk->sk_state == TCP_CLOSE)
		goto out;

	if (ipv6_hdr(skb)->hop_limit < inet6_sk(sk)->min_hopcount) {
		NET_INC_STATS_BH(net, LINUX_MIB_TCPMINTTLDROP);
		goto out;
	}

	seq = ntohl(th->seq);
	if (sk->sk_state != TCP_LISTEN &&
	    !between(seq, tp->snd_una, tp->snd_nxt)) {
		NET_INC_STATS_BH(net, LINUX_MIB_OUTOFWINDOWICMPS);
		goto out;
	}

	np = inet6_sk(sk);

	if (type == ICMPV6_PKT_TOOBIG) {
		struct dst_entry *dst;

		if (sock_owned_by_user(meta_sk))
			goto out;
		if ((1 << sk->sk_state) & (TCPF_LISTEN | TCPF_CLOSE))
			goto out;

		/* icmp should have updated the destination cache entry */
		dst = __sk_dst_check(sk, np->dst_cookie);

		if (dst == NULL) {
			struct inet_sock *inet = inet_sk(sk);
			struct flowi6 fl6;

			/* BUGGG_FUTURE: Again, it is not clear how
			   to handle rthdr case. Ignore this complexity
			   for now.
			 */
			memset(&fl6, 0, sizeof(fl6));
			fl6.flowi6_proto = IPPROTO_TCP;
			fl6.daddr = np->daddr;
			fl6.saddr = np->saddr;
			fl6.flowi6_oif = sk->sk_bound_dev_if;
			fl6.flowi6_mark = sk->sk_mark;
			fl6.fl6_dport = inet->inet_dport;
			fl6.fl6_sport = inet->inet_sport;
			security_skb_classify_flow(skb, flowi6_to_flowi(&fl6));

			dst = ip6_dst_lookup_flow(sk, &fl6, NULL, false);
			if (IS_ERR(dst)) {
				sk->sk_err_soft = -PTR_ERR(dst);
				goto out;
			}

		} else
			dst_hold(dst);

		if (inet_csk(sk)->icsk_pmtu_cookie > dst_mtu(dst)) {
			tcp_sync_mss(sk, dst_mtu(dst));
			tcp_simple_retransmit(sk);
		} /* else let the usual retransmit timer handle it */
		dst_release(dst);
		goto out;
	}

	icmpv6_err_convert(type, code, &err);

	/* Might be for an request_sock */
	switch (sk->sk_state) {
		struct request_sock *req, **prev;
	case TCP_LISTEN:
		if (sock_owned_by_user(meta_sk))
			goto out;

		req = inet6_csk_search_req(sk, &prev, th->dest, &hdr->daddr,
					   &hdr->saddr, inet6_iif(skb));
		if (!req)
			goto out;

		/* ICMPs are not backlogged, hence we cannot get
		 * an established socket here.
		 */
		WARN_ON(req->sk != NULL);

		if (seq != tcp_rsk(req)->snt_isn) {
			NET_INC_STATS_BH(net, LINUX_MIB_OUTOFWINDOWICMPS);
			goto out;
		}

		inet_csk_reqsk_queue_drop(sk, req, prev);
		goto out;

	case TCP_SYN_SENT:
	case TCP_SYN_RECV:  /* Cannot happen.
			       It can, it SYNs are crossed. --ANK */
		if (!sock_owned_by_user(meta_sk)) {
			sk->sk_err = err;
			sk->sk_error_report(sk);		/* Wake people up to see the error (see connect in sock.c) */

			tcp_done(sk);
		} else
			sk->sk_err_soft = err;
		goto out;
	}

	if (!sock_owned_by_user(meta_sk) && np->recverr) {
		sk->sk_err = err;
		sk->sk_error_report(sk);
	} else
		sk->sk_err_soft = err;

out:
	bh_unlock_sock(meta_sk);
	sock_put(sk);
}

int tcp_v6_send_synack(struct sock *sk, struct request_sock *req,
		       struct request_values *rvp, u16 queue_mapping)
{
	struct inet6_request_sock *treq = inet6_rsk(req);
	struct ipv6_pinfo *np = inet6_sk(sk);
	struct sk_buff * skb;
	struct ipv6_txoptions *opt = NULL;
	struct in6_addr * final_p, final;
	struct flowi6 fl6;
	struct dst_entry *dst;
	int err;

	memset(&fl6, 0, sizeof(fl6));
	fl6.flowi6_proto = IPPROTO_TCP;
	fl6.daddr = treq->rmt_addr;
	fl6.saddr = treq->loc_addr;
	fl6.flowlabel = 0;
	fl6.flowi6_oif = treq->iif;
	fl6.flowi6_mark = sk->sk_mark;
	fl6.fl6_dport = inet_rsk(req)->rmt_port;
	fl6.fl6_sport = inet_rsk(req)->loc_port;
	security_req_classify_flow(req, flowi6_to_flowi(&fl6));

	opt = np->opt;
	final_p = fl6_update_dst(&fl6, opt, &final);

	dst = ip6_dst_lookup_flow(sk, &fl6, final_p, false);
	if (IS_ERR(dst)) {
		err = PTR_ERR(dst);
		dst = NULL;
		goto done;
	}
	skb = tcp_make_synack(sk, dst, req, rvp);
	err = -ENOMEM;
	if (skb) {
		__tcp_v6_send_check(skb, &treq->loc_addr, &treq->rmt_addr);

		fl6.daddr = treq->rmt_addr;
		skb_set_queue_mapping(skb, queue_mapping);
		err = ip6_xmit(sk, skb, &fl6, opt, np->tclass);
		err = net_xmit_eval(err);
	}

done:
	if (opt && opt != np->opt)
		sock_kfree_s(sk, opt, opt->tot_len);
	dst_release(dst);
	return err;
}

int tcp_v6_rtx_synack(struct sock *sk, struct request_sock *req,
		      struct request_values *rvp)
{
	TCP_INC_STATS_BH(sock_net(sk), TCP_MIB_RETRANSSEGS);
	return tcp_v6_send_synack(sk, req, rvp, 0);
}

void tcp_v6_reqsk_destructor(struct request_sock *req)
{
	kfree_skb(inet6_rsk(req)->pktopts);
}

#ifdef CONFIG_TCP_MD5SIG
static struct tcp_md5sig_key *tcp_v6_md5_do_lookup(struct sock *sk,
						   const struct in6_addr *addr)
{
	return tcp_md5_do_lookup(sk, (union tcp_md5_addr *)addr, AF_INET6);
}

static struct tcp_md5sig_key *tcp_v6_md5_lookup(struct sock *sk,
						struct sock *addr_sk)
{
	return tcp_v6_md5_do_lookup(sk, &inet6_sk(addr_sk)->daddr);
}

static struct tcp_md5sig_key *tcp_v6_reqsk_md5_lookup(struct sock *sk,
						      struct request_sock *req)
{
	return tcp_v6_md5_do_lookup(sk, &inet6_rsk(req)->rmt_addr);
}

static int tcp_v6_parse_md5_keys (struct sock *sk, char __user *optval,
				  int optlen)
{
	struct tcp_md5sig cmd;
	struct sockaddr_in6 *sin6 = (struct sockaddr_in6 *)&cmd.tcpm_addr;

	if (optlen < sizeof(cmd))
		return -EINVAL;

	if (copy_from_user(&cmd, optval, sizeof(cmd)))
		return -EFAULT;

	if (sin6->sin6_family != AF_INET6)
		return -EINVAL;

	if (!cmd.tcpm_keylen) {
		if (ipv6_addr_v4mapped(&sin6->sin6_addr))
			return tcp_md5_do_del(sk, (union tcp_md5_addr *)&sin6->sin6_addr.s6_addr32[3],
					      AF_INET);
		return tcp_md5_do_del(sk, (union tcp_md5_addr *)&sin6->sin6_addr,
				      AF_INET6);
	}

	if (cmd.tcpm_keylen > TCP_MD5SIG_MAXKEYLEN)
		return -EINVAL;

	if (ipv6_addr_v4mapped(&sin6->sin6_addr))
		return tcp_md5_do_add(sk, (union tcp_md5_addr *)&sin6->sin6_addr.s6_addr32[3],
				      AF_INET, cmd.tcpm_key, cmd.tcpm_keylen, GFP_KERNEL);

	return tcp_md5_do_add(sk, (union tcp_md5_addr *)&sin6->sin6_addr,
			      AF_INET6, cmd.tcpm_key, cmd.tcpm_keylen, GFP_KERNEL);
}

static int tcp_v6_md5_hash_pseudoheader(struct tcp_md5sig_pool *hp,
					const struct in6_addr *daddr,
					const struct in6_addr *saddr, int nbytes)
{
	struct tcp6_pseudohdr *bp;
	struct scatterlist sg;

	bp = &hp->md5_blk.ip6;
	/* 1. TCP pseudo-header (RFC2460) */
	bp->saddr = *saddr;
	bp->daddr = *daddr;
	bp->protocol = cpu_to_be32(IPPROTO_TCP);
	bp->len = cpu_to_be32(nbytes);

	sg_init_one(&sg, bp, sizeof(*bp));
	return crypto_hash_update(&hp->md5_desc, &sg, sizeof(*bp));
}

static int tcp_v6_md5_hash_hdr(char *md5_hash, struct tcp_md5sig_key *key,
			       const struct in6_addr *daddr, struct in6_addr *saddr,
			       const struct tcphdr *th)
{
	struct tcp_md5sig_pool *hp;
	struct hash_desc *desc;

	hp = tcp_get_md5sig_pool();
	if (!hp)
		goto clear_hash_noput;
	desc = &hp->md5_desc;

	if (crypto_hash_init(desc))
		goto clear_hash;
	if (tcp_v6_md5_hash_pseudoheader(hp, daddr, saddr, th->doff << 2))
		goto clear_hash;
	if (tcp_md5_hash_header(hp, th))
		goto clear_hash;
	if (tcp_md5_hash_key(hp, key))
		goto clear_hash;
	if (crypto_hash_final(desc, md5_hash))
		goto clear_hash;

	tcp_put_md5sig_pool();
	return 0;

clear_hash:
	tcp_put_md5sig_pool();
clear_hash_noput:
	memset(md5_hash, 0, 16);
	return 1;
}

static int tcp_v6_md5_hash_skb(char *md5_hash, struct tcp_md5sig_key *key,
			       const struct sock *sk,
			       const struct request_sock *req,
			       const struct sk_buff *skb)
{
	const struct in6_addr *saddr, *daddr;
	struct tcp_md5sig_pool *hp;
	struct hash_desc *desc;
	const struct tcphdr *th = tcp_hdr(skb);

	if (sk) {
		saddr = &inet6_sk(sk)->saddr;
		daddr = &inet6_sk(sk)->daddr;
	} else if (req) {
		saddr = &inet6_rsk(req)->loc_addr;
		daddr = &inet6_rsk(req)->rmt_addr;
	} else {
		const struct ipv6hdr *ip6h = ipv6_hdr(skb);
		saddr = &ip6h->saddr;
		daddr = &ip6h->daddr;
	}

	hp = tcp_get_md5sig_pool();
	if (!hp)
		goto clear_hash_noput;
	desc = &hp->md5_desc;

	if (crypto_hash_init(desc))
		goto clear_hash;

	if (tcp_v6_md5_hash_pseudoheader(hp, daddr, saddr, skb->len))
		goto clear_hash;
	if (tcp_md5_hash_header(hp, th))
		goto clear_hash;
	if (tcp_md5_hash_skb_data(hp, skb, th->doff << 2))
		goto clear_hash;
	if (tcp_md5_hash_key(hp, key))
		goto clear_hash;
	if (crypto_hash_final(desc, md5_hash))
		goto clear_hash;

	tcp_put_md5sig_pool();
	return 0;

clear_hash:
	tcp_put_md5sig_pool();
clear_hash_noput:
	memset(md5_hash, 0, 16);
	return 1;
}

static int tcp_v6_inbound_md5_hash(struct sock *sk, const struct sk_buff *skb)
{
	const __u8 *hash_location = NULL;
	struct tcp_md5sig_key *hash_expected;
	const struct ipv6hdr *ip6h = ipv6_hdr(skb);
	const struct tcphdr *th = tcp_hdr(skb);
	int genhash;
	u8 newhash[16];

	hash_expected = tcp_v6_md5_do_lookup(sk, &ip6h->saddr);
	hash_location = tcp_parse_md5sig_option(th);

	/* We've parsed the options - do we have a hash? */
	if (!hash_expected && !hash_location)
		return 0;

	if (hash_expected && !hash_location) {
		NET_INC_STATS_BH(sock_net(sk), LINUX_MIB_TCPMD5NOTFOUND);
		return 1;
	}

	if (!hash_expected && hash_location) {
		NET_INC_STATS_BH(sock_net(sk), LINUX_MIB_TCPMD5UNEXPECTED);
		return 1;
	}

	/* check the signature */
	genhash = tcp_v6_md5_hash_skb(newhash,
				      hash_expected,
				      NULL, NULL, skb);

	if (genhash || memcmp(hash_location, newhash, 16) != 0) {
		net_info_ratelimited("MD5 Hash %s for [%pI6c]:%u->[%pI6c]:%u\n",
				     genhash ? "failed" : "mismatch",
				     &ip6h->saddr, ntohs(th->source),
				     &ip6h->daddr, ntohs(th->dest));
		return 1;
	}
	return 0;
}
#endif

struct request_sock_ops tcp6_request_sock_ops __read_mostly = {
	.family		=	AF_INET6,
	.obj_size	=	sizeof(struct tcp6_request_sock),
	.rtx_syn_ack	=	tcp_v6_rtx_synack,
	.send_ack	=	tcp_v6_reqsk_send_ack,
	.destructor	=	tcp_v6_reqsk_destructor,
	.send_reset	=	tcp_v6_send_reset,
	.syn_ack_timeout = 	tcp_syn_ack_timeout,
};

#ifdef CONFIG_TCP_MD5SIG
static const struct tcp_request_sock_ops tcp_request_sock_ipv6_ops = {
	.md5_lookup	=	tcp_v6_reqsk_md5_lookup,
	.calc_md5_hash	=	tcp_v6_md5_hash_skb,
};
#endif

void __tcp_v6_send_check(struct sk_buff *skb,
			 const struct in6_addr *saddr, const struct in6_addr *daddr)
{
	struct tcphdr *th = tcp_hdr(skb);

	if (skb->ip_summed == CHECKSUM_PARTIAL) {
		th->check = ~tcp_v6_check(skb->len, saddr, daddr, 0);
		skb->csum_start = skb_transport_header(skb) - skb->head;
		skb->csum_offset = offsetof(struct tcphdr, check);
	} else {
		th->check = tcp_v6_check(skb->len, saddr, daddr,
					 csum_partial(th, th->doff << 2,
						      skb->csum));
	}
}

static void tcp_v6_send_check(struct sock *sk, struct sk_buff *skb)
{
	struct ipv6_pinfo *np = inet6_sk(sk);

	__tcp_v6_send_check(skb, &np->saddr, &np->daddr);
}

static int tcp_v6_gso_send_check(struct sk_buff *skb)
{
	const struct ipv6hdr *ipv6h;
	struct tcphdr *th;

	if (!pskb_may_pull(skb, sizeof(*th)))
		return -EINVAL;

	ipv6h = ipv6_hdr(skb);
	th = tcp_hdr(skb);

	th->check = 0;
	skb->ip_summed = CHECKSUM_PARTIAL;
	__tcp_v6_send_check(skb, &ipv6h->saddr, &ipv6h->daddr);
	return 0;
}

static struct sk_buff **tcp6_gro_receive(struct sk_buff **head,
					 struct sk_buff *skb)
{
	const struct ipv6hdr *iph = skb_gro_network_header(skb);

	switch (skb->ip_summed) {
	case CHECKSUM_COMPLETE:
		if (!tcp_v6_check(skb_gro_len(skb), &iph->saddr, &iph->daddr,
				  skb->csum)) {
			skb->ip_summed = CHECKSUM_UNNECESSARY;
			break;
		}

		/* fall through */
	case CHECKSUM_NONE:
		NAPI_GRO_CB(skb)->flush = 1;
		return NULL;
	}

	return tcp_gro_receive(head, skb);
}

static int tcp6_gro_complete(struct sk_buff *skb)
{
	const struct ipv6hdr *iph = ipv6_hdr(skb);
	struct tcphdr *th = tcp_hdr(skb);

	th->check = ~tcp_v6_check(skb->len - skb_transport_offset(skb),
				  &iph->saddr, &iph->daddr, 0);
	skb_shinfo(skb)->gso_type = SKB_GSO_TCPV6;

	return tcp_gro_complete(skb);
}

static void tcp_v6_send_response(struct sk_buff *skb, u32 seq, u32 ack,
				 u32 data_ack, u32 win, u32 ts,
				 struct tcp_md5sig_key *key, int rst, u8 tclass, int mptcp)
{
	const struct tcphdr *th = tcp_hdr(skb);
	struct tcphdr *t1;
	struct sk_buff *buff;
	struct flowi6 fl6;
	struct net *net = dev_net(skb_dst(skb)->dev);
	struct sock *ctl_sk = net->ipv6.tcp_sk;
	unsigned int tot_len = sizeof(struct tcphdr);
	struct dst_entry *dst;
	__be32 *topt;
#ifdef CONFIG_MPTCP
	struct sock *sk = skb->sk;
#endif

	if (ts)
		tot_len += TCPOLEN_TSTAMP_ALIGNED;
#ifdef CONFIG_TCP_MD5SIG
	if (key)
		tot_len += TCPOLEN_MD5SIG_ALIGNED;
#endif
#ifdef CONFIG_MPTCP
	if (rst && sk && tcp_sk(sk)->mpc && tcp_sk(sk)->mptcp->csum_error)
		tot_len += MPTCP_SUB_LEN_FAIL_ALIGN;
	if (mptcp)
		tot_len += MPTCP_SUB_LEN_DSS + MPTCP_SUB_LEN_ACK;
#endif
	buff = alloc_skb(MAX_HEADER + sizeof(struct ipv6hdr) + tot_len,
			 GFP_ATOMIC);
	if (buff == NULL)
		return;

	skb_reserve(buff, MAX_HEADER + sizeof(struct ipv6hdr) + tot_len);

	t1 = (struct tcphdr *) skb_push(buff, tot_len);
	skb_reset_transport_header(buff);

	/* Swap the send and the receive. */
	memset(t1, 0, sizeof(*t1));
	t1->dest = th->source;
	t1->source = th->dest;
	t1->doff = tot_len / 4;
	t1->seq = htonl(seq);
	t1->ack_seq = htonl(ack);
	t1->ack = !rst || !th->ack;
	t1->rst = rst;
	t1->window = htons(win);

	topt = (__be32 *)(t1 + 1);

	if (ts) {
		*topt++ = htonl((TCPOPT_NOP << 24) | (TCPOPT_NOP << 16) |
				(TCPOPT_TIMESTAMP << 8) | TCPOLEN_TIMESTAMP);
		*topt++ = htonl(tcp_time_stamp);
		*topt++ = htonl(ts);
	}

#ifdef CONFIG_TCP_MD5SIG
	if (key) {
		*topt++ = htonl((TCPOPT_NOP << 24) | (TCPOPT_NOP << 16) |
				(TCPOPT_MD5SIG << 8) | TCPOLEN_MD5SIG);
		tcp_v6_md5_hash_hdr((__u8 *)topt, key,
				    &ipv6_hdr(skb)->saddr,
				    &ipv6_hdr(skb)->daddr, t1);
		topt += 4;
	}
#endif
#ifdef CONFIG_MPTCP
	if (rst && sk && tcp_sk(sk)->mpc && tcp_sk(sk)->mptcp->csum_error) {
		struct mp_fail *mpfail = (struct mp_fail *)topt;;

		mpfail->kind = TCPOPT_MPTCP;
		mpfail->len = MPTCP_SUB_LEN_FAIL;
		mpfail->sub = MPTCP_SUB_FAIL;
		mpfail->rsv1 = 0;
		mpfail->rsv2 = 0;
		mpfail->data_seq = htonll(tcp_sk(sk)->mpcb->csum_cutoff_seq);
		topt += 2;
	}
	if (mptcp) {
		/* Construction of 32-bit data_ack */
		*topt++ = htonl((TCPOPT_MPTCP << 24) |
				((MPTCP_SUB_LEN_DSS + MPTCP_SUB_LEN_ACK) << 16) |
				(0x20 << 8) |
				(0x01));
		*topt++ = htonl(data_ack);
	}
#endif

	memset(&fl6, 0, sizeof(fl6));
	fl6.daddr = ipv6_hdr(skb)->saddr;
	fl6.saddr = ipv6_hdr(skb)->daddr;

	buff->ip_summed = CHECKSUM_PARTIAL;
	buff->csum = 0;

	__tcp_v6_send_check(buff, &fl6.saddr, &fl6.daddr);

	fl6.flowi6_proto = IPPROTO_TCP;
	fl6.flowi6_oif = inet6_iif(skb);
	fl6.fl6_dport = t1->dest;
	fl6.fl6_sport = t1->source;
	security_skb_classify_flow(skb, flowi6_to_flowi(&fl6));

	/* Pass a socket to ip6_dst_lookup either it is for RST
	 * Underlying function will use this to retrieve the network
	 * namespace
	 */
	dst = ip6_dst_lookup_flow(ctl_sk, &fl6, NULL, false);
	if (!IS_ERR(dst)) {
		skb_dst_set(buff, dst);
		ip6_xmit(ctl_sk, buff, &fl6, NULL, tclass);
		TCP_INC_STATS_BH(net, TCP_MIB_OUTSEGS);
		if (rst)
			TCP_INC_STATS_BH(net, TCP_MIB_OUTRSTS);
		return;
	}

	kfree_skb(buff);

#ifdef CONFIG_MPTCP
	if (rst && sk && tcp_sk(sk)->mpc && tcp_sk(sk)->mptcp->teardown)
		tcp_done(sk);
#endif
}

void tcp_v6_send_reset(struct sock *sk, struct sk_buff *skb)
{
	const struct tcphdr *th = tcp_hdr(skb);
	u32 seq = 0, ack_seq = 0;
	struct tcp_md5sig_key *key = NULL;
#ifdef CONFIG_TCP_MD5SIG
	const __u8 *hash_location = NULL;
	struct ipv6hdr *ipv6h = ipv6_hdr(skb);
	unsigned char newhash[16];
	int genhash;
	struct sock *sk1 = NULL;
#endif

	if (th->rst)
		return;

	if (!ipv6_unicast_destination(skb))
		return;

#ifdef CONFIG_TCP_MD5SIG
	hash_location = tcp_parse_md5sig_option(th);
	if (!sk && hash_location) {
		/*
		 * active side is lost. Try to find listening socket through
		 * source port, and then find md5 key through listening socket.
		 * we are not loose security here:
		 * Incoming packet is checked with md5 hash with finding key,
		 * no RST generated if md5 hash doesn't match.
		 */
		sk1 = inet6_lookup_listener(dev_net(skb_dst(skb)->dev),
					   &tcp_hashinfo, &ipv6h->daddr,
					   ntohs(th->source), inet6_iif(skb));
		if (!sk1)
			return;

		rcu_read_lock();
		key = tcp_v6_md5_do_lookup(sk1, &ipv6h->saddr);
		if (!key)
			goto release_sk1;

		genhash = tcp_v6_md5_hash_skb(newhash, key, NULL, NULL, skb);
		if (genhash || memcmp(hash_location, newhash, 16) != 0)
			goto release_sk1;
	} else {
		key = sk ? tcp_v6_md5_do_lookup(sk, &ipv6h->saddr) : NULL;
	}
#endif

	if (th->ack)
		seq = ntohl(th->ack_seq);
	else
		ack_seq = ntohl(th->seq) + th->syn + th->fin + skb->len -
			  (th->doff << 2);

	tcp_v6_send_response(skb, seq, ack_seq, 0, 0, 0, key, 1, 0, 0);

#ifdef CONFIG_TCP_MD5SIG
release_sk1:
	if (sk1) {
		rcu_read_unlock();
		sock_put(sk1);
	}
#endif
}

static void tcp_v6_send_ack(struct sk_buff *skb, u32 seq, u32 ack, u32 data_ack,
			    u32 win, u32 ts, struct tcp_md5sig_key *key,
			    u8 tclass, int mptcp)
{
	tcp_v6_send_response(skb, seq, ack, data_ack, win, ts, key, 0, tclass, mptcp);
}

static void tcp_v6_timewait_ack(struct sock *sk, struct sk_buff *skb)
{
	struct inet_timewait_sock *tw = inet_twsk(sk);
	struct tcp_timewait_sock *tcptw = tcp_twsk(sk);
	u32 data_ack = 0;

	if (mptcp_is_data_fin(skb)) {
		/* As it's a data-fin we know that the data-seq is present */
		mptcp_skb_set_data_seq(skb, &data_ack);
		data_ack++;
	}
	tcp_v6_send_ack(skb, tcptw->tw_snd_nxt, tcptw->tw_rcv_nxt,
			data_ack,
			tcptw->tw_rcv_wnd >> tw->tw_rcv_wscale,
			tcptw->tw_ts_recent, tcp_twsk_md5_key(tcptw),
			tw->tw_tclass, mptcp_is_data_fin(skb));

	inet_twsk_put(tw);
}

void tcp_v6_reqsk_send_ack(struct sock *sk, struct sk_buff *skb,
			   struct request_sock *req)
{
	tcp_v6_send_ack(skb, tcp_rsk(req)->snt_isn + 1, tcp_rsk(req)->rcv_isn + 1, 0, req->rcv_wnd, req->ts_recent,
			tcp_v6_md5_do_lookup(sk, &ipv6_hdr(skb)->daddr), 0, 0);
}


struct sock *tcp_v6_hnd_req(struct sock *sk,struct sk_buff *skb)
{
	struct request_sock *req, **prev;
	const struct tcphdr *th = tcp_hdr(skb);
	struct sock *nsk;

	/* Find possible connection requests. */
	req = inet6_csk_search_req(sk, &prev, th->source,
				   &ipv6_hdr(skb)->saddr,
				   &ipv6_hdr(skb)->daddr, inet6_iif(skb));
	if (req)
		return tcp_check_req(sk, skb, req, prev);

	nsk = __inet6_lookup_established(sock_net(sk), &tcp_hashinfo,
			&ipv6_hdr(skb)->saddr, th->source,
			&ipv6_hdr(skb)->daddr, ntohs(th->dest), inet6_iif(skb));

	if (nsk) {
		if (nsk->sk_state != TCP_TIME_WAIT) {
			/* Don't lock again the meta-sk. It has been locked
			 * before mptcp_v6_do_rcv.
			 */
			if (tcp_sk(nsk)->mpc && !is_meta_sk(sk))
				bh_lock_sock(mptcp_meta_sk(nsk));
			bh_lock_sock(nsk);

			return nsk;
		}
		inet_twsk_put(inet_twsk(nsk));
		return NULL;
	}

#ifdef CONFIG_SYN_COOKIES
	if (!th->syn)
		sk = cookie_v6_check(sk, skb);
#endif
	return sk;
}

/* FIXME: this is substantially similar to the ipv4 code.
 * Can some kind of merge be done? -- erics
 */
static int tcp_v6_conn_request(struct sock *sk, struct sk_buff *skb)
{
	struct tcp_extend_values tmp_ext;
	struct tcp_options_received tmp_opt;
	const u8 *hash_location;
	struct mptcp_options_received mopt;
	struct request_sock *req;
	struct inet6_request_sock *treq;
	struct ipv6_pinfo *np = inet6_sk(sk);
	struct tcp_sock *tp = tcp_sk(sk);
	__u32 isn = TCP_SKB_CB(skb)->when;
	struct dst_entry *dst = NULL;
	bool want_cookie = false;

	if (skb->protocol == htons(ETH_P_IP))
		return tcp_v4_conn_request(sk, skb);

	tcp_clear_options(&tmp_opt);
	tmp_opt.mss_clamp = IPV6_MIN_MTU - sizeof(struct tcphdr) -
				sizeof(struct ipv6hdr);
	tmp_opt.user_mss = tp->rx_opt.user_mss;
	mptcp_init_mp_opt(&mopt);
	tcp_parse_options(skb, &tmp_opt, &hash_location, &mopt, 0);

#ifdef CONFIG_MPTCP
	if (mopt.is_mp_join)
		return mptcp_do_join_short(skb, &mopt, &tmp_opt, sock_net(sk));
#endif

	if (!ipv6_unicast_destination(skb))
		goto drop;

	if (inet_csk_reqsk_queue_is_full(sk) && !isn) {
		want_cookie = tcp_syn_flood_action(sk, skb, "TCPv6");
		if (!want_cookie)
			goto drop;
	}

	if (sk_acceptq_is_full(sk) && inet_csk_reqsk_queue_young(sk) > 1)
		goto drop;

#ifdef CONFIG_MPTCP
	if (mopt.saw_mpc) {
		req = inet6_reqsk_alloc(&mptcp6_request_sock_ops);

		if (req == NULL)
			goto drop;

		mptcp_rsk(req)->mpcb = NULL;
		mptcp_rsk(req)->dss_csum = mopt.dss_csum;
		mptcp_rsk(req)->collide_tk.pprev = NULL;
	} else
#endif
		req = inet6_reqsk_alloc(&tcp6_request_sock_ops);

	if (req == NULL)
		goto drop;

#ifdef CONFIG_TCP_MD5SIG
	tcp_rsk(req)->af_specific = &tcp_request_sock_ipv6_ops;
#endif

	if (tmp_opt.cookie_plus > 0 &&
	    tmp_opt.saw_tstamp &&
	    !tp->rx_opt.cookie_out_never &&
	    (sysctl_tcp_cookie_size > 0 ||
	     (tp->cookie_values != NULL &&
	      tp->cookie_values->cookie_desired > 0))) {
		u8 *c;
		u32 *d;
		u32 *mess = &tmp_ext.cookie_bakery[COOKIE_DIGEST_WORDS];
		int l = tmp_opt.cookie_plus - TCPOLEN_COOKIE_BASE;

		if (tcp_cookie_generator(&tmp_ext.cookie_bakery[0]) != 0)
			goto drop_and_free;

		/* Secret recipe starts with IP addresses */
		d = (__force u32 *)&ipv6_hdr(skb)->daddr.s6_addr32[0];
		*mess++ ^= *d++;
		*mess++ ^= *d++;
		*mess++ ^= *d++;
		*mess++ ^= *d++;
		d = (__force u32 *)&ipv6_hdr(skb)->saddr.s6_addr32[0];
		*mess++ ^= *d++;
		*mess++ ^= *d++;
		*mess++ ^= *d++;
		*mess++ ^= *d++;

		/* plus variable length Initiator Cookie */
		c = (u8 *)mess;
		while (l-- > 0)
			*c++ ^= *hash_location++;

		want_cookie = false;	/* not our kind of cookie */
		tmp_ext.cookie_out_never = 0; /* false */
		tmp_ext.cookie_plus = tmp_opt.cookie_plus;
	} else if (!tp->rx_opt.cookie_in_always) {
		/* redundant indications, but ensure initialization. */
		tmp_ext.cookie_out_never = 1; /* true */
		tmp_ext.cookie_plus = 0;
	} else {
		goto drop_and_free;
	}
	tmp_ext.cookie_in_always = tp->rx_opt.cookie_in_always;

	if (want_cookie && !tmp_opt.saw_tstamp)
		tcp_clear_options(&tmp_opt);

	tmp_opt.tstamp_ok = tmp_opt.saw_tstamp;
<<<<<<< HEAD

#ifdef CONFIG_MPTCP
	/* Even if the peer requested mptcp, if the application disabled it,
	 * we should not do it.
	 */
	tcp_rsk(req)->saw_mpc = tmp_opt.saw_mpc && tp->mptcp_enabled;
#endif
=======
>>>>>>> 6bf96418
	tcp_openreq_init(req, &tmp_opt, skb);

	if (mopt.saw_mpc)
		mptcp_reqsk_new_mptcp(req, &tmp_opt, &mopt);

	treq = inet6_rsk(req);
	treq->rmt_addr = ipv6_hdr(skb)->saddr;
	treq->loc_addr = ipv6_hdr(skb)->daddr;
	if (!want_cookie || tmp_opt.tstamp_ok)
		TCP_ECN_create_request(req, skb);

	treq->iif = sk->sk_bound_dev_if;

	/* So that link locals have meaning */
	if (!sk->sk_bound_dev_if &&
	    ipv6_addr_type(&treq->rmt_addr) & IPV6_ADDR_LINKLOCAL)
		treq->iif = inet6_iif(skb);

	if (!isn) {
		struct inet_peer *peer = NULL;

		if (ipv6_opt_accepted(sk, skb) ||
		    np->rxopt.bits.rxinfo || np->rxopt.bits.rxoinfo ||
		    np->rxopt.bits.rxhlim || np->rxopt.bits.rxohlim) {
			atomic_inc(&skb->users);
			treq->pktopts = skb;
		}

		if (want_cookie) {
			isn = cookie_v6_init_sequence(sk, skb, &req->mss);
			req->cookie_ts = tmp_opt.tstamp_ok;
			goto have_isn;
		}

		/* VJ's idea. We save last timestamp seen
		 * from the destination in peer table, when entering
		 * state TIME-WAIT, and check against it before
		 * accepting new connection request.
		 *
		 * If "isn" is not zero, this request hit alive
		 * timewait bucket, so that all the necessary checks
		 * are made in the function processing timewait state.
		 */
		if (tmp_opt.saw_tstamp &&
		    tcp_death_row.sysctl_tw_recycle &&
		    (dst = inet6_csk_route_req(sk, req)) != NULL &&
		    (peer = rt6_get_peer((struct rt6_info *)dst)) != NULL &&
		    ipv6_addr_equal((struct in6_addr *)peer->daddr.addr.a6,
				    &treq->rmt_addr)) {
			inet_peer_refcheck(peer);
			if ((u32)get_seconds() - peer->tcp_ts_stamp < TCP_PAWS_MSL &&
			    (s32)(peer->tcp_ts - req->ts_recent) >
							TCP_PAWS_WINDOW) {
				NET_INC_STATS_BH(sock_net(sk), LINUX_MIB_PAWSPASSIVEREJECTED);
				goto drop_and_release;
			}
		}
		/* Kill the following clause, if you dislike this way. */
		else if (!sysctl_tcp_syncookies &&
			 (sysctl_max_syn_backlog - inet_csk_reqsk_queue_len(sk) <
			  (sysctl_max_syn_backlog >> 2)) &&
			 (!peer || !peer->tcp_ts_stamp) &&
			 (!dst || !dst_metric(dst, RTAX_RTT))) {
			/* Without syncookies last quarter of
			 * backlog is filled with destinations,
			 * proven to be alive.
			 * It means that we continue to communicate
			 * to destinations, already remembered
			 * to the moment of synflood.
			 */
			LIMIT_NETDEBUG(KERN_DEBUG "TCP: drop open request from %pI6/%u\n",
				       &treq->rmt_addr, ntohs(tcp_hdr(skb)->source));
			goto drop_and_release;
		}

		isn = tcp_v6_init_sequence(skb);
	}
have_isn:
	tcp_rsk(req)->snt_isn = isn;
	tcp_rsk(req)->snt_synack = tcp_time_stamp;

	if (security_inet_conn_request(sk, skb, req))
		goto drop_and_release;

	if (tcp_v6_send_synack(sk, req,
			       (struct request_values *)&tmp_ext,
			       skb_get_queue_mapping(skb)) ||
	    want_cookie)
		goto drop_and_free;

	inet6_csk_reqsk_queue_hash_add(sk, req, TCP_TIMEOUT_INIT);
	return 0;

drop_and_release:
	dst_release(dst);
drop_and_free:
	reqsk_free(req);
drop:
	return 0; /* don't send reset */
}

struct sock *tcp_v6_syn_recv_sock(struct sock *sk, struct sk_buff *skb,
				  struct request_sock *req,
				  struct dst_entry *dst)
{
	struct inet6_request_sock *treq;
	struct ipv6_pinfo *newnp, *np = inet6_sk(sk);
	struct tcp6_sock *newtcp6sk;
	struct inet_sock *newinet;
	struct tcp_sock *newtp;
	struct sock *newsk;
	struct ipv6_txoptions *opt;
#ifdef CONFIG_TCP_MD5SIG
	struct tcp_md5sig_key *key;
#endif

	if (skb->protocol == htons(ETH_P_IP)) {
		/*
		 *	v6 mapped
		 */

		newsk = tcp_v4_syn_recv_sock(sk, skb, req, dst);

		if (newsk == NULL)
			return NULL;

		newtcp6sk = (struct tcp6_sock *)newsk;
		inet_sk(newsk)->pinet6 = &newtcp6sk->inet6;

		newinet = inet_sk(newsk);
		newnp = inet6_sk(newsk);
		newtp = tcp_sk(newsk);

		memcpy(newnp, np, sizeof(struct ipv6_pinfo));

		ipv6_addr_set_v4mapped(newinet->inet_daddr, &newnp->daddr);

		ipv6_addr_set_v4mapped(newinet->inet_saddr, &newnp->saddr);

		newnp->rcv_saddr = newnp->saddr;

		inet_csk(newsk)->icsk_af_ops = &ipv6_mapped;
		newsk->sk_backlog_rcv = tcp_v4_do_rcv;
#ifdef CONFIG_TCP_MD5SIG
		newtp->af_specific = &tcp_sock_ipv6_mapped_specific;
#endif

		newnp->ipv6_ac_list = NULL;
		newnp->ipv6_fl_list = NULL;
		newnp->pktoptions  = NULL;
		newnp->opt	   = NULL;
		newnp->mcast_oif   = inet6_iif(skb);
		newnp->mcast_hops  = ipv6_hdr(skb)->hop_limit;
		newnp->rcv_tclass  = ipv6_tclass(ipv6_hdr(skb));

		/*
		 * No need to charge this sock to the relevant IPv6 refcnt debug socks count
		 * here, tcp_create_openreq_child now does this for us, see the comment in
		 * that function for the gory details. -acme
		 */

		/* It is tricky place. Until this moment IPv4 tcp
		   worked with IPv6 icsk.icsk_af_ops.
		   Sync it now.
		 */
		tcp_sync_mss(newsk, inet_csk(newsk)->icsk_pmtu_cookie);

		return newsk;
	}

	treq = inet6_rsk(req);
	opt = np->opt;

	if (sk_acceptq_is_full(sk))
		goto out_overflow;

	if (!dst) {
		dst = inet6_csk_route_req(sk, req);
		if (!dst)
			goto out;
	}

	newsk = tcp_create_openreq_child(sk, req, skb);
	if (newsk == NULL)
		goto out_nonewsk;

	/*
	 * No need to charge this sock to the relevant IPv6 refcnt debug socks
	 * count here, tcp_create_openreq_child now does this for us, see the
	 * comment in that function for the gory details. -acme
	 */

	newsk->sk_gso_type = SKB_GSO_TCPV6;
	__ip6_dst_store(newsk, dst, NULL, NULL);

	newtcp6sk = (struct tcp6_sock *)newsk;
	inet_sk(newsk)->pinet6 = &newtcp6sk->inet6;

	newtp = tcp_sk(newsk);
	newinet = inet_sk(newsk);
	newnp = inet6_sk(newsk);

	memcpy(newnp, np, sizeof(struct ipv6_pinfo));

	newnp->daddr = treq->rmt_addr;
	newnp->saddr = treq->loc_addr;
	newnp->rcv_saddr = treq->loc_addr;
	newsk->sk_bound_dev_if = treq->iif;

	/* Now IPv6 options...

	   First: no IPv4 options.
	 */
	newinet->inet_opt = NULL;
	newnp->ipv6_ac_list = NULL;
	newnp->ipv6_fl_list = NULL;

	/* Clone RX bits */
	newnp->rxopt.all = np->rxopt.all;

	/* Clone pktoptions received with SYN */
	newnp->pktoptions = NULL;
	if (treq->pktopts != NULL) {
		newnp->pktoptions = skb_clone(treq->pktopts, GFP_ATOMIC);
		consume_skb(treq->pktopts);
		treq->pktopts = NULL;
		if (newnp->pktoptions)
			skb_set_owner_r(newnp->pktoptions, newsk);
	}
	newnp->opt	  = NULL;
	newnp->mcast_oif  = inet6_iif(skb);
	newnp->mcast_hops = ipv6_hdr(skb)->hop_limit;
	newnp->rcv_tclass = ipv6_tclass(ipv6_hdr(skb));

	/* Clone native IPv6 options from listening socket (if any)

	   Yes, keeping reference count would be much more clever,
	   but we make one more one thing there: reattach optmem
	   to newsk.
	 */
	if (opt) {
		newnp->opt = ipv6_dup_options(newsk, opt);
		if (opt != np->opt)
			sock_kfree_s(sk, opt, opt->tot_len);
	}

	inet_csk(newsk)->icsk_ext_hdr_len = 0;
	if (newnp->opt)
		inet_csk(newsk)->icsk_ext_hdr_len = (newnp->opt->opt_nflen +
						     newnp->opt->opt_flen);

	tcp_mtup_init(newsk);
	tcp_sync_mss(newsk, dst_mtu(dst));
	newtp->advmss = dst_metric_advmss(dst);
	if (tcp_sk(sk)->rx_opt.user_mss &&
	    tcp_sk(sk)->rx_opt.user_mss < newtp->advmss)
		newtp->advmss = tcp_sk(sk)->rx_opt.user_mss;

	tcp_initialize_rcv_mss(newsk);
	if (tcp_rsk(req)->snt_synack)
		tcp_valid_rtt_meas(newsk,
		    tcp_time_stamp - tcp_rsk(req)->snt_synack);
	newtp->total_retrans = req->retrans;

	newinet->inet_daddr = newinet->inet_saddr = LOOPBACK4_IPV6;
	newinet->inet_rcv_saddr = LOOPBACK4_IPV6;

#ifdef CONFIG_TCP_MD5SIG
	/* Copy over the MD5 key from the original socket */
	if ((key = tcp_v6_md5_do_lookup(sk, &newnp->daddr)) != NULL) {
		/* We're using one, so create a matching key
		 * on the newsk structure. If we fail to get
		 * memory, then we end up not copying the key
		 * across. Shucks.
		 */
		tcp_md5_do_add(newsk, (union tcp_md5_addr *)&newnp->daddr,
			       AF_INET6, key->key, key->keylen, GFP_ATOMIC);
	}
#endif

	if (__inet_inherit_port(sk, newsk) < 0) {
		inet_csk_prepare_forced_close(newsk);
		tcp_done(newsk);
		goto out;
	}
	__inet6_hash(newsk, NULL);

	return newsk;

out_overflow:
	NET_INC_STATS_BH(sock_net(sk), LINUX_MIB_LISTENOVERFLOWS);
out_nonewsk:
	if (opt && opt != np->opt)
		sock_kfree_s(sk, opt, opt->tot_len);
	dst_release(dst);
out:
	NET_INC_STATS_BH(sock_net(sk), LINUX_MIB_LISTENDROPS);
	return NULL;
}

static __sum16 tcp_v6_checksum_init(struct sk_buff *skb)
{
	if (skb->ip_summed == CHECKSUM_COMPLETE) {
		if (!tcp_v6_check(skb->len, &ipv6_hdr(skb)->saddr,
				  &ipv6_hdr(skb)->daddr, skb->csum)) {
			skb->ip_summed = CHECKSUM_UNNECESSARY;
			return 0;
		}
	}

	skb->csum = ~csum_unfold(tcp_v6_check(skb->len,
					      &ipv6_hdr(skb)->saddr,
					      &ipv6_hdr(skb)->daddr, 0));

	if (skb->len <= 76) {
		return __skb_checksum_complete(skb);
	}
	return 0;
}

/* The socket must have it's spinlock held when we get
 * here.
 *
 * We have a potential double-lock case here, so even when
 * doing backlog processing we use the BH locking scheme.
 * This is because we cannot sleep with the original spinlock
 * held.
 */
int tcp_v6_do_rcv(struct sock *sk, struct sk_buff *skb)
{
	struct ipv6_pinfo *np = inet6_sk(sk);
	struct tcp_sock *tp;
	struct sk_buff *opt_skb = NULL;

	/* Imagine: socket is IPv6. IPv4 packet arrives,
	   goes to IPv4 receive handler and backlogged.
	   From backlog it always goes here. Kerboom...
	   Fortunately, tcp_rcv_established and rcv_established
	   handle them correctly, but it is not case with
	   tcp_v6_hnd_req and tcp_v6_send_reset().   --ANK
	 */

	if (skb->protocol == htons(ETH_P_IP))
		return tcp_v4_do_rcv(sk, skb);

#ifdef CONFIG_TCP_MD5SIG
	if (tcp_v6_inbound_md5_hash (sk, skb))
		goto discard;
#endif

	if (is_meta_sk(sk))
		return mptcp_v6_do_rcv(sk, skb);

	if (sk_filter(sk, skb))
		goto discard;

	/*
	 *	socket locking is here for SMP purposes as backlog rcv
	 *	is currently called with bh processing disabled.
	 */

	/* Do Stevens' IPV6_PKTOPTIONS.

	   Yes, guys, it is the only place in our code, where we
	   may make it not affecting IPv4.
	   The rest of code is protocol independent,
	   and I do not like idea to uglify IPv4.

	   Actually, all the idea behind IPV6_PKTOPTIONS
	   looks not very well thought. For now we latch
	   options, received in the last packet, enqueued
	   by tcp. Feel free to propose better solution.
					       --ANK (980728)
	 */
	if (np->rxopt.all)
		opt_skb = skb_clone(skb, GFP_ATOMIC);

	if (sk->sk_state == TCP_ESTABLISHED) { /* Fast path */
		sock_rps_save_rxhash(sk, skb);
		if (tcp_rcv_established(sk, skb, tcp_hdr(skb), skb->len))
			goto reset;
		if (opt_skb)
			goto ipv6_pktoptions;
		return 0;
	}

	if (skb->len < tcp_hdrlen(skb) || tcp_checksum_complete(skb))
		goto csum_err;

	if (sk->sk_state == TCP_LISTEN) {
		struct sock *nsk = tcp_v6_hnd_req(sk, skb);
		if (!nsk)
			goto discard;

		/*
		 * Queue it on the new socket if the new socket is active,
		 * otherwise we just shortcircuit this and continue with
		 * the new socket..
		 */
		if(nsk != sk) {
			sock_rps_save_rxhash(nsk, skb);
			if (tcp_child_process(sk, nsk, skb))
				goto reset;
			if (opt_skb)
				__kfree_skb(opt_skb);
			return 0;
		}
	} else
		sock_rps_save_rxhash(sk, skb);

	if (tcp_rcv_state_process(sk, skb, tcp_hdr(skb), skb->len))
		goto reset;
	if (opt_skb)
		goto ipv6_pktoptions;
	return 0;

reset:
	tcp_v6_send_reset(sk, skb);
discard:
	if (opt_skb)
		__kfree_skb(opt_skb);
	kfree_skb(skb);
	return 0;
csum_err:
	TCP_INC_STATS_BH(sock_net(sk), TCP_MIB_INERRS);
	goto discard;


ipv6_pktoptions:
	/* Do you ask, what is it?

	   1. skb was enqueued by tcp.
	   2. skb is added to tail of read queue, rather than out of order.
	   3. socket is not in passive state.
	   4. Finally, it really contains options, which user wants to receive.
	 */
	tp = tcp_sk(sk);
	if (TCP_SKB_CB(opt_skb)->end_seq == tp->rcv_nxt &&
	    !((1 << sk->sk_state) & (TCPF_CLOSE | TCPF_LISTEN))) {
		if (np->rxopt.bits.rxinfo || np->rxopt.bits.rxoinfo)
			np->mcast_oif = inet6_iif(opt_skb);
		if (np->rxopt.bits.rxhlim || np->rxopt.bits.rxohlim)
			np->mcast_hops = ipv6_hdr(opt_skb)->hop_limit;
		if (np->rxopt.bits.rxtclass)
			np->rcv_tclass = ipv6_tclass(ipv6_hdr(skb));
		if (ipv6_opt_accepted(sk, opt_skb)) {
			skb_set_owner_r(opt_skb, sk);
			opt_skb = xchg(&np->pktoptions, opt_skb);
		} else {
			__kfree_skb(opt_skb);
			opt_skb = xchg(&np->pktoptions, NULL);
		}
	}

	kfree_skb(opt_skb);
	return 0;
}

static int tcp_v6_rcv(struct sk_buff *skb)
{
	const struct tcphdr *th;
	const struct ipv6hdr *hdr;
	struct sock *sk, *meta_sk = NULL;
	int ret;
	struct net *net = dev_net(skb->dev);

	if (skb->pkt_type != PACKET_HOST)
		goto discard_it;

	/*
	 *	Count it even if it's bad.
	 */
	TCP_INC_STATS_BH(net, TCP_MIB_INSEGS);

	if (!pskb_may_pull(skb, sizeof(struct tcphdr)))
		goto discard_it;

	th = tcp_hdr(skb);

	if (th->doff < sizeof(struct tcphdr)/4)
		goto bad_packet;
	if (!pskb_may_pull(skb, th->doff*4))
		goto discard_it;

	if (!skb_csum_unnecessary(skb) && tcp_v6_checksum_init(skb))
		goto bad_packet;

	th = tcp_hdr(skb);
	hdr = ipv6_hdr(skb);
	TCP_SKB_CB(skb)->seq = ntohl(th->seq);
	TCP_SKB_CB(skb)->end_seq = (TCP_SKB_CB(skb)->seq + th->syn + th->fin +
				    skb->len - th->doff*4);
	TCP_SKB_CB(skb)->ack_seq = ntohl(th->ack_seq);
#ifdef CONFIG_MPTCP
	TCP_SKB_CB(skb)->mptcp_flags = 0;
	TCP_SKB_CB(skb)->dss_off = 0;
#endif
	TCP_SKB_CB(skb)->when = 0;
	TCP_SKB_CB(skb)->ip_dsfield = ipv6_get_dsfield(hdr);
	TCP_SKB_CB(skb)->sacked = 0;

	sk = __inet6_lookup_skb(&tcp_hashinfo, skb, th->source, th->dest);

process:
	if (sk && sk->sk_state == TCP_TIME_WAIT)
		goto do_time_wait;

#ifdef CONFIG_MPTCP
	if (!sk && th->syn && !th->ack) {
		int ret = mptcp_lookup_join(skb, NULL);

		if (ret < 0) {
			tcp_v6_send_reset(NULL, skb);
			goto discard_it;
		} else if (ret > 0) {
			return 0;
		}
	}

	/* Is there a pending request sock for this segment ? */
	if ((!sk || sk->sk_state == TCP_LISTEN) && mptcp_check_req(skb, net)) {
		if (sk)
			sock_put(sk);
		return 0;
	}
#endif

	if (!sk)
		goto no_tcp_socket;

	if (hdr->hop_limit < inet6_sk(sk)->min_hopcount) {
		NET_INC_STATS_BH(net, LINUX_MIB_TCPMINTTLDROP);
		goto discard_and_relse;
	}

	if (!xfrm6_policy_check(sk, XFRM_POLICY_IN, skb))
		goto discard_and_relse;

	if (sk_filter(sk, skb))
		goto discard_and_relse;

	skb->dev = NULL;

	if (tcp_sk(sk)->mpc) {
		meta_sk = mptcp_meta_sk(sk);

		bh_lock_sock_nested(meta_sk);
		skb->sk = sk;
	} else {
		meta_sk = sk;
		bh_lock_sock_nested(sk);
	}

	ret = 0;
	if (!sock_owned_by_user(meta_sk)) {
#ifdef CONFIG_NET_DMA
		struct tcp_sock *tp = tcp_sk(sk);
		if (!tp->ucopy.dma_chan && tp->ucopy.pinned_list)
			tp->ucopy.dma_chan = net_dma_find_channel();
		if (tp->ucopy.dma_chan)
			ret = tcp_v6_do_rcv(sk, skb);
		else
#endif
		{
			if (!tcp_prequeue(meta_sk, skb))
				ret = tcp_v6_do_rcv(sk, skb);
		}
	} else if (unlikely(sk_add_backlog(meta_sk, skb,
					   meta_sk->sk_rcvbuf + meta_sk->sk_sndbuf))) {
		bh_unlock_sock(meta_sk);
		NET_INC_STATS_BH(net, LINUX_MIB_TCPBACKLOGDROP);
		goto discard_and_relse;
	}

	bh_unlock_sock(meta_sk);

	sock_put(sk);
	return ret ? -1 : 0;

no_tcp_socket:
	if (!xfrm6_policy_check(NULL, XFRM_POLICY_IN, skb))
		goto discard_it;

	if (skb->len < (th->doff<<2) || tcp_checksum_complete(skb)) {
bad_packet:
		TCP_INC_STATS_BH(net, TCP_MIB_INERRS);
	} else {
		tcp_v6_send_reset(NULL, skb);
	}

discard_it:

	/*
	 *	Discard frame
	 */

	kfree_skb(skb);
	return 0;

discard_and_relse:
	sock_put(sk);
	goto discard_it;

do_time_wait:
	if (!xfrm6_policy_check(NULL, XFRM_POLICY_IN, skb)) {
		inet_twsk_put(inet_twsk(sk));
		goto discard_it;
	}

	if (skb->len < (th->doff<<2) || tcp_checksum_complete(skb)) {
		TCP_INC_STATS_BH(net, TCP_MIB_INERRS);
		inet_twsk_put(inet_twsk(sk));
		goto discard_it;
	}

	switch (tcp_timewait_state_process(inet_twsk(sk), skb, th)) {
	case TCP_TW_SYN:
	{
		struct sock *sk2;

		sk2 = inet6_lookup_listener(dev_net(skb->dev), &tcp_hashinfo,
					    &ipv6_hdr(skb)->daddr,
					    ntohs(th->dest), inet6_iif(skb));
		if (sk2 != NULL) {
			struct inet_timewait_sock *tw = inet_twsk(sk);
			inet_twsk_deschedule(tw, &tcp_death_row);
			inet_twsk_put(tw);
			sk = sk2;
			goto process;
		}
#ifdef CONFIG_MPTCP
		if (th->syn && !th->ack) {
			int ret = mptcp_lookup_join(skb, inet_twsk(sk));

			if (ret < 0) {
				tcp_v6_send_reset(NULL, skb);
				goto discard_it;
			} else if (ret > 0) {
				return 0;
			}
		}
#endif
		/* Fall through to ACK */
	}
	case TCP_TW_ACK:
		tcp_v6_timewait_ack(sk, skb);
		break;
	case TCP_TW_RST:
		goto no_tcp_socket;
	case TCP_TW_SUCCESS:;
	}
	goto discard_it;
}

static struct inet_peer *tcp_v6_get_peer(struct sock *sk, bool *release_it)
{
	struct rt6_info *rt = (struct rt6_info *) __sk_dst_get(sk);
	struct ipv6_pinfo *np = inet6_sk(sk);
	struct inet_peer *peer;

	if (!rt ||
	    !ipv6_addr_equal(&np->daddr, &rt->rt6i_dst.addr)) {
		peer = inet_getpeer_v6(&np->daddr, 1);
		*release_it = true;
	} else {
		if (!rt->rt6i_peer)
			rt6_bind_peer(rt, 1);
		peer = rt->rt6i_peer;
		*release_it = false;
	}

	return peer;
}

static void *tcp_v6_tw_get_peer(struct sock *sk)
{
	const struct inet6_timewait_sock *tw6 = inet6_twsk(sk);
	const struct inet_timewait_sock *tw = inet_twsk(sk);

	if (tw->tw_family == AF_INET)
		return tcp_v4_tw_get_peer(sk);

	return inet_getpeer_v6(&tw6->tw_v6_daddr, 1);
}

struct timewait_sock_ops tcp6_timewait_sock_ops = {
	.twsk_obj_size	= sizeof(struct tcp6_timewait_sock),
	.twsk_unique	= tcp_twsk_unique,
	.twsk_destructor= tcp_twsk_destructor,
	.twsk_getpeer	= tcp_v6_tw_get_peer,
};

const struct inet_connection_sock_af_ops ipv6_specific = {
	.queue_xmit	   = inet6_csk_xmit,
	.send_check	   = tcp_v6_send_check,
	.rebuild_header	   = inet6_sk_rebuild_header,
	.conn_request	   = tcp_v6_conn_request,
	.syn_recv_sock	   = tcp_v6_syn_recv_sock,
	.get_peer	   = tcp_v6_get_peer,
	.net_header_len	   = sizeof(struct ipv6hdr),
	.net_frag_header_len = sizeof(struct frag_hdr),
	.setsockopt	   = ipv6_setsockopt,
	.getsockopt	   = ipv6_getsockopt,
	.addr2sockaddr	   = inet6_csk_addr2sockaddr,
	.sockaddr_len	   = sizeof(struct sockaddr_in6),
	.bind_conflict	   = inet6_csk_bind_conflict,
#ifdef CONFIG_COMPAT
	.compat_setsockopt = compat_ipv6_setsockopt,
	.compat_getsockopt = compat_ipv6_getsockopt,
#endif
};

#ifdef CONFIG_TCP_MD5SIG
static const struct tcp_sock_af_ops tcp_sock_ipv6_specific = {
	.md5_lookup	=	tcp_v6_md5_lookup,
	.calc_md5_hash	=	tcp_v6_md5_hash_skb,
	.md5_parse	=	tcp_v6_parse_md5_keys,
};
#endif

/*
 *	TCP over IPv4 via INET6 API
 */

const struct inet_connection_sock_af_ops ipv6_mapped = {
	.queue_xmit	   = ip_queue_xmit,
	.send_check	   = tcp_v4_send_check,
	.rebuild_header	   = inet_sk_rebuild_header,
	.conn_request	   = tcp_v6_conn_request,
	.syn_recv_sock	   = tcp_v6_syn_recv_sock,
	.get_peer	   = tcp_v4_get_peer,
	.net_header_len	   = sizeof(struct iphdr),
	.setsockopt	   = ipv6_setsockopt,
	.getsockopt	   = ipv6_getsockopt,
	.addr2sockaddr	   = inet6_csk_addr2sockaddr,
	.sockaddr_len	   = sizeof(struct sockaddr_in6),
	.bind_conflict	   = inet6_csk_bind_conflict,
#ifdef CONFIG_COMPAT
	.compat_setsockopt = compat_ipv6_setsockopt,
	.compat_getsockopt = compat_ipv6_getsockopt,
#endif
};

#ifdef CONFIG_TCP_MD5SIG
static const struct tcp_sock_af_ops tcp_sock_ipv6_mapped_specific = {
	.md5_lookup	=	tcp_v4_md5_lookup,
	.calc_md5_hash	=	tcp_v4_md5_hash_skb,
	.md5_parse	=	tcp_v6_parse_md5_keys,
};
#endif

/* NOTE: A lot of things set to zero explicitly by call to
 *       sk_alloc() so need not be done here.
 */
static int tcp_v6_init_sock(struct sock *sk)
{
	struct inet_connection_sock *icsk = inet_csk(sk);

	tcp_init_sock(sk);

	icsk->icsk_af_ops = &ipv6_specific;

#ifdef CONFIG_TCP_MD5SIG
	tcp_sk(sk)->af_specific = &tcp_sock_ipv6_specific;
#endif

	tp->mptcp_enabled = 1;
	return 0;
}

void tcp_v6_destroy_sock(struct sock *sk)
{
	tcp_v4_destroy_sock(sk);
	inet6_destroy_sock(sk);
}

#ifdef CONFIG_PROC_FS
/* Proc filesystem TCPv6 sock list dumping. */
static void get_openreq6(struct seq_file *seq,
			 const struct sock *sk, struct request_sock *req, int i, int uid)
{
	int ttd = req->expires - jiffies;
	const struct in6_addr *src = &inet6_rsk(req)->loc_addr;
	const struct in6_addr *dest = &inet6_rsk(req)->rmt_addr;

	if (ttd < 0)
		ttd = 0;

	seq_printf(seq,
		   "%4d: %08X%08X%08X%08X:%04X %08X%08X%08X%08X:%04X "
		   "%02X %08X:%08X %02X:%08lX %08X %5d %8d %d %d %pK\n",
		   i,
		   src->s6_addr32[0], src->s6_addr32[1],
		   src->s6_addr32[2], src->s6_addr32[3],
		   ntohs(inet_rsk(req)->loc_port),
		   dest->s6_addr32[0], dest->s6_addr32[1],
		   dest->s6_addr32[2], dest->s6_addr32[3],
		   ntohs(inet_rsk(req)->rmt_port),
		   TCP_SYN_RECV,
		   0,0, /* could print option size, but that is af dependent. */
		   1,   /* timers active (only the expire timer) */
		   jiffies_to_clock_t(ttd),
		   req->retrans,
		   uid,
		   0,  /* non standard timer */
		   0, /* open_requests have no inode */
		   0, req);
}

static void get_tcp6_sock(struct seq_file *seq, struct sock *sp, int i)
{
	const struct in6_addr *dest, *src;
	__u16 destp, srcp;
	int timer_active;
	unsigned long timer_expires;
	const struct inet_sock *inet = inet_sk(sp);
	const struct tcp_sock *tp = tcp_sk(sp);
	const struct inet_connection_sock *icsk = inet_csk(sp);
	const struct ipv6_pinfo *np = inet6_sk(sp);

	dest  = &np->daddr;
	src   = &np->rcv_saddr;
	destp = ntohs(inet->inet_dport);
	srcp  = ntohs(inet->inet_sport);

	if (icsk->icsk_pending == ICSK_TIME_RETRANS) {
		timer_active	= 1;
		timer_expires	= icsk->icsk_timeout;
	} else if (icsk->icsk_pending == ICSK_TIME_PROBE0) {
		timer_active	= 4;
		timer_expires	= icsk->icsk_timeout;
	} else if (timer_pending(&sp->sk_timer)) {
		timer_active	= 2;
		timer_expires	= sp->sk_timer.expires;
	} else {
		timer_active	= 0;
		timer_expires = jiffies;
	}

	seq_printf(seq,
		   "%4d: %08X%08X%08X%08X:%04X %08X%08X%08X%08X:%04X "
		   "%02X %08X:%08X %02X:%08lX %08X %5d %8d %lu %d %pK %lu %lu %u %u %d\n",
		   i,
		   src->s6_addr32[0], src->s6_addr32[1],
		   src->s6_addr32[2], src->s6_addr32[3], srcp,
		   dest->s6_addr32[0], dest->s6_addr32[1],
		   dest->s6_addr32[2], dest->s6_addr32[3], destp,
		   sp->sk_state,
		   tp->write_seq-tp->snd_una,
		   (sp->sk_state == TCP_LISTEN) ? sp->sk_ack_backlog : (tp->rcv_nxt - tp->copied_seq),
		   timer_active,
		   jiffies_to_clock_t(timer_expires - jiffies),
		   icsk->icsk_retransmits,
		   sock_i_uid(sp),
		   icsk->icsk_probes_out,
		   sock_i_ino(sp),
		   atomic_read(&sp->sk_refcnt), sp,
		   jiffies_to_clock_t(icsk->icsk_rto),
		   jiffies_to_clock_t(icsk->icsk_ack.ato),
		   (icsk->icsk_ack.quick << 1 ) | icsk->icsk_ack.pingpong,
		   tp->snd_cwnd,
		   tcp_in_initial_slowstart(tp) ? -1 : tp->snd_ssthresh
		   );
}

static void get_timewait6_sock(struct seq_file *seq,
			       struct inet_timewait_sock *tw, int i)
{
	const struct in6_addr *dest, *src;
	__u16 destp, srcp;
	const struct inet6_timewait_sock *tw6 = inet6_twsk((struct sock *)tw);
	int ttd = tw->tw_ttd - jiffies;

	if (ttd < 0)
		ttd = 0;

	dest = &tw6->tw_v6_daddr;
	src  = &tw6->tw_v6_rcv_saddr;
	destp = ntohs(tw->tw_dport);
	srcp  = ntohs(tw->tw_sport);

	seq_printf(seq,
		   "%4d: %08X%08X%08X%08X:%04X %08X%08X%08X%08X:%04X "
		   "%02X %08X:%08X %02X:%08lX %08X %5d %8d %d %d %pK\n",
		   i,
		   src->s6_addr32[0], src->s6_addr32[1],
		   src->s6_addr32[2], src->s6_addr32[3], srcp,
		   dest->s6_addr32[0], dest->s6_addr32[1],
		   dest->s6_addr32[2], dest->s6_addr32[3], destp,
		   tw->tw_substate, 0, 0,
		   3, jiffies_to_clock_t(ttd), 0, 0, 0, 0,
		   atomic_read(&tw->tw_refcnt), tw);
}

static int tcp6_seq_show(struct seq_file *seq, void *v)
{
	struct tcp_iter_state *st;

	if (v == SEQ_START_TOKEN) {
		seq_puts(seq,
			 "  sl  "
			 "local_address                         "
			 "remote_address                        "
			 "st tx_queue rx_queue tr tm->when retrnsmt"
			 "   uid  timeout inode\n");
		goto out;
	}
	st = seq->private;

	switch (st->state) {
	case TCP_SEQ_STATE_LISTENING:
	case TCP_SEQ_STATE_ESTABLISHED:
		get_tcp6_sock(seq, v, st->num);
		break;
	case TCP_SEQ_STATE_OPENREQ:
		get_openreq6(seq, st->syn_wait_sk, v, st->num, st->uid);
		break;
	case TCP_SEQ_STATE_TIME_WAIT:
		get_timewait6_sock(seq, v, st->num);
		break;
	}
out:
	return 0;
}

static const struct file_operations tcp6_afinfo_seq_fops = {
	.owner   = THIS_MODULE,
	.open    = tcp_seq_open,
	.read    = seq_read,
	.llseek  = seq_lseek,
	.release = seq_release_net
};

static struct tcp_seq_afinfo tcp6_seq_afinfo = {
	.name		= "tcp6",
	.family		= AF_INET6,
	.seq_fops	= &tcp6_afinfo_seq_fops,
	.seq_ops	= {
		.show		= tcp6_seq_show,
	},
};

int __net_init tcp6_proc_init(struct net *net)
{
	return tcp_proc_register(net, &tcp6_seq_afinfo);
}

void tcp6_proc_exit(struct net *net)
{
	tcp_proc_unregister(net, &tcp6_seq_afinfo);
}
#endif

struct proto tcpv6_prot = {
	.name			= "TCPv6",
	.owner			= THIS_MODULE,
	.close			= tcp_close,
	.connect		= tcp_v6_connect,
	.disconnect		= tcp_disconnect,
	.accept			= inet_csk_accept,
	.ioctl			= tcp_ioctl,
	.init			= tcp_v6_init_sock,
	.destroy		= tcp_v6_destroy_sock,
	.shutdown		= tcp_shutdown,
	.setsockopt		= tcp_setsockopt,
	.getsockopt		= tcp_getsockopt,
	.recvmsg		= tcp_recvmsg,
	.sendmsg		= tcp_sendmsg,
	.sendpage		= tcp_sendpage,
	.backlog_rcv		= tcp_v6_do_rcv,
	.hash			= tcp_v6_hash,
	.unhash			= inet_unhash,
	.get_port		= inet_csk_get_port,
	.enter_memory_pressure	= tcp_enter_memory_pressure,
	.sockets_allocated	= &tcp_sockets_allocated,
	.memory_allocated	= &tcp_memory_allocated,
	.memory_pressure	= &tcp_memory_pressure,
	.orphan_count		= &tcp_orphan_count,
	.sysctl_wmem		= sysctl_tcp_wmem,
	.sysctl_rmem		= sysctl_tcp_rmem,
	.max_header		= MAX_TCP_HEADER,
	.obj_size		= sizeof(struct tcp6_sock),
	.slab_flags		= SLAB_DESTROY_BY_RCU,
	.twsk_prot		= &tcp6_timewait_sock_ops,
	.rsk_prot		= &tcp6_request_sock_ops,
	.h.hashinfo		= &tcp_hashinfo,
	.no_autobind		= true,
#ifdef CONFIG_COMPAT
	.compat_setsockopt	= compat_tcp_setsockopt,
	.compat_getsockopt	= compat_tcp_getsockopt,
#endif
#ifdef CONFIG_CGROUP_MEM_RES_CTLR_KMEM
	.proto_cgroup		= tcp_proto_cgroup,
#endif
};

static const struct inet6_protocol tcpv6_protocol = {
	.handler	=	tcp_v6_rcv,
	.err_handler	=	tcp_v6_err,
	.gso_send_check	=	tcp_v6_gso_send_check,
	.gso_segment	=	tcp_tso_segment,
	.gro_receive	=	tcp6_gro_receive,
	.gro_complete	=	tcp6_gro_complete,
	.flags		=	INET6_PROTO_NOPOLICY|INET6_PROTO_FINAL,
};

static struct inet_protosw tcpv6_protosw = {
	.type		=	SOCK_STREAM,
	.protocol	=	IPPROTO_TCP,
	.prot		=	&tcpv6_prot,
	.ops		=	&inet6_stream_ops,
	.no_check	=	0,
	.flags		=	INET_PROTOSW_PERMANENT |
				INET_PROTOSW_ICSK,
};

static int __net_init tcpv6_net_init(struct net *net)
{
	return inet_ctl_sock_create(&net->ipv6.tcp_sk, PF_INET6,
				    SOCK_RAW, IPPROTO_TCP, net);
}

static void __net_exit tcpv6_net_exit(struct net *net)
{
	inet_ctl_sock_destroy(net->ipv6.tcp_sk);
}

static void __net_exit tcpv6_net_exit_batch(struct list_head *net_exit_list)
{
	inet_twsk_purge(&tcp_hashinfo, &tcp_death_row, AF_INET6);
}

static struct pernet_operations tcpv6_net_ops = {
	.init	    = tcpv6_net_init,
	.exit	    = tcpv6_net_exit,
	.exit_batch = tcpv6_net_exit_batch,
};

int __init tcpv6_init(void)
{
	int ret;

	ret = inet6_add_protocol(&tcpv6_protocol, IPPROTO_TCP);
	if (ret)
		goto out;

	/* register inet6 protocol */
	ret = inet6_register_protosw(&tcpv6_protosw);
	if (ret)
		goto out_tcpv6_protocol;

	ret = register_pernet_subsys(&tcpv6_net_ops);
	if (ret)
		goto out_tcpv6_protosw;
out:
	return ret;

out_tcpv6_protocol:
	inet6_del_protocol(&tcpv6_protocol, IPPROTO_TCP);
out_tcpv6_protosw:
	inet6_unregister_protosw(&tcpv6_protosw);
	goto out;
}

void tcpv6_exit(void)
{
	unregister_pernet_subsys(&tcpv6_net_ops);
	inet6_unregister_protosw(&tcpv6_protosw);
	inet6_del_protocol(&tcpv6_protocol, IPPROTO_TCP);
}<|MERGE_RESOLUTION|>--- conflicted
+++ resolved
@@ -1199,17 +1199,14 @@
 		tcp_clear_options(&tmp_opt);
 
 	tmp_opt.tstamp_ok = tmp_opt.saw_tstamp;
-<<<<<<< HEAD
-
+
+	tcp_openreq_init(req, &tmp_opt, skb);
 #ifdef CONFIG_MPTCP
 	/* Even if the peer requested mptcp, if the application disabled it,
 	 * we should not do it.
 	 */
 	tcp_rsk(req)->saw_mpc = tmp_opt.saw_mpc && tp->mptcp_enabled;
 #endif
-=======
->>>>>>> 6bf96418
-	tcp_openreq_init(req, &tmp_opt, skb);
 
 	if (mopt.saw_mpc)
 		mptcp_reqsk_new_mptcp(req, &tmp_opt, &mopt);
