/*
 *	TCP over IPv6
 *	Linux INET6 implementation
 *
 *	Authors:
 *	Pedro Roque		<roque@di.fc.ul.pt>
 *
 *	Based on:
 *	linux/net/ipv4/tcp.c
 *	linux/net/ipv4/tcp_input.c
 *	linux/net/ipv4/tcp_output.c
 *
 *	Fixes:
 *	Hideaki YOSHIFUJI	:	sin6_scope_id support
 *	YOSHIFUJI Hideaki @USAGI and:	Support IPV6_V6ONLY socket option, which
 *	Alexey Kuznetsov		allow both IPv4 and IPv6 sockets to bind
 *					a single port at the same time.
 *	YOSHIFUJI Hideaki @USAGI:	convert /proc/net/tcp6 to seq_file.
 *
 *	This program is free software; you can redistribute it and/or
 *      modify it under the terms of the GNU General Public License
 *      as published by the Free Software Foundation; either version
 *      2 of the License, or (at your option) any later version.
 */

#include <linux/bottom_half.h>
#include <linux/module.h>
#include <linux/errno.h>
#include <linux/types.h>
#include <linux/socket.h>
#include <linux/sockios.h>
#include <linux/net.h>
#include <linux/jiffies.h>
#include <linux/in.h>
#include <linux/in6.h>
#include <linux/netdevice.h>
#include <linux/init.h>
#include <linux/jhash.h>
#include <linux/ipsec.h>
#include <linux/times.h>
#include <linux/slab.h>
#include <linux/uaccess.h>
#include <linux/ipv6.h>
#include <linux/icmpv6.h>
#include <linux/random.h>

#include <net/tcp.h>
#include <net/ndisc.h>
#include <net/inet6_hashtables.h>
#include <net/inet6_connection_sock.h>
#include <net/ipv6.h>
#include <net/transp_v6.h>
#include <net/addrconf.h>
#include <net/ip6_route.h>
#include <net/ip6_checksum.h>
#include <net/inet_ecn.h>
#include <net/protocol.h>
#include <net/xfrm.h>
#include <net/snmp.h>
#include <net/dsfield.h>
#include <net/timewait_sock.h>
#include <net/inet_common.h>
#include <net/secure_seq.h>
#include <net/tcp_memcontrol.h>
#include <net/mptcp.h>
#include <net/mptcp_v6.h>
#include <net/busy_poll.h>

#include <linux/proc_fs.h>
#include <linux/seq_file.h>

#include <linux/crypto.h>
#include <linux/scatterlist.h>

#ifdef CONFIG_TCP_MD5SIG
static const struct tcp_sock_af_ops tcp_sock_ipv6_specific;
static const struct tcp_sock_af_ops tcp_sock_ipv6_mapped_specific;
#else
static struct tcp_md5sig_key *tcp_v6_md5_do_lookup(struct sock *sk,
						   const struct in6_addr *addr)
{
	return NULL;
}
#endif

void inet6_sk_rx_dst_set(struct sock *sk, const struct sk_buff *skb)
{
	struct dst_entry *dst = skb_dst(skb);

	if (dst) {
		const struct rt6_info *rt = (const struct rt6_info *)dst;

		dst_hold(dst);
		sk->sk_rx_dst = dst;
		inet_sk(sk)->rx_dst_ifindex = skb->skb_iif;
		if (rt->rt6i_node)
			inet6_sk(sk)->rx_dst_cookie = rt->rt6i_node->fn_sernum;
	}
}

void tcp_v6_hash(struct sock *sk)
{
	if (sk->sk_state != TCP_CLOSE) {
		if (inet_csk(sk)->icsk_af_ops == &ipv6_mapped ||
		    inet_csk(sk)->icsk_af_ops == &mptcp_v6_mapped) {
			tcp_prot.hash(sk);
			return;
		}
		local_bh_disable();
		__inet6_hash(sk, NULL);
		local_bh_enable();
	}
}

__u32 tcp_v6_init_sequence(const struct sk_buff *skb)
{
	return secure_tcpv6_sequence_number(ipv6_hdr(skb)->daddr.s6_addr32,
					    ipv6_hdr(skb)->saddr.s6_addr32,
					    tcp_hdr(skb)->dest,
					    tcp_hdr(skb)->source);
}

int tcp_v6_connect(struct sock *sk, struct sockaddr *uaddr,
			  int addr_len)
{
	struct sockaddr_in6 *usin = (struct sockaddr_in6 *) uaddr;
	struct inet_sock *inet = inet_sk(sk);
	struct inet_connection_sock *icsk = inet_csk(sk);
	struct ipv6_pinfo *np = inet6_sk(sk);
	struct tcp_sock *tp = tcp_sk(sk);
	struct in6_addr *saddr = NULL, *final_p, final;
	struct rt6_info *rt;
	struct flowi6 fl6;
	struct dst_entry *dst;
	int addr_type;
	int err;

	if (addr_len < SIN6_LEN_RFC2133)
		return -EINVAL;

	if (usin->sin6_family != AF_INET6)
		return -EAFNOSUPPORT;

	memset(&fl6, 0, sizeof(fl6));

	if (np->sndflow) {
		fl6.flowlabel = usin->sin6_flowinfo&IPV6_FLOWINFO_MASK;
		IP6_ECN_flow_init(fl6.flowlabel);
		if (fl6.flowlabel&IPV6_FLOWLABEL_MASK) {
			struct ip6_flowlabel *flowlabel;
			flowlabel = fl6_sock_lookup(sk, fl6.flowlabel);
			if (flowlabel == NULL)
				return -EINVAL;
			fl6_sock_release(flowlabel);
		}
	}

	/*
	 *	connect() to INADDR_ANY means loopback (BSD'ism).
	 */

	if (ipv6_addr_any(&usin->sin6_addr))
		usin->sin6_addr.s6_addr[15] = 0x1;

	addr_type = ipv6_addr_type(&usin->sin6_addr);

	if (addr_type & IPV6_ADDR_MULTICAST)
		return -ENETUNREACH;

	if (addr_type&IPV6_ADDR_LINKLOCAL) {
		if (addr_len >= sizeof(struct sockaddr_in6) &&
		    usin->sin6_scope_id) {
			/* If interface is set while binding, indices
			 * must coincide.
			 */
			if (sk->sk_bound_dev_if &&
			    sk->sk_bound_dev_if != usin->sin6_scope_id)
				return -EINVAL;

			sk->sk_bound_dev_if = usin->sin6_scope_id;
		}

		/* Connect to link-local address requires an interface */
		if (!sk->sk_bound_dev_if)
			return -EINVAL;
	}

	if (tp->rx_opt.ts_recent_stamp &&
	    !ipv6_addr_equal(&sk->sk_v6_daddr, &usin->sin6_addr)) {
		tp->rx_opt.ts_recent = 0;
		tp->rx_opt.ts_recent_stamp = 0;
		tp->write_seq = 0;
	}

	sk->sk_v6_daddr = usin->sin6_addr;
	np->flow_label = fl6.flowlabel;

	/*
	 *	TCP over IPv4
	 */

	if (addr_type == IPV6_ADDR_MAPPED) {
		u32 exthdrlen = icsk->icsk_ext_hdr_len;
		struct sockaddr_in sin;

		SOCK_DEBUG(sk, "connect: ipv4 mapped\n");

		if (__ipv6_only_sock(sk))
			return -ENETUNREACH;

		sin.sin_family = AF_INET;
		sin.sin_port = usin->sin6_port;
		sin.sin_addr.s_addr = usin->sin6_addr.s6_addr32[3];

#ifdef CONFIG_MPTCP
		if (sock_flag(sk, SOCK_MPTCP))
			icsk->icsk_af_ops = &mptcp_v6_mapped;
		else
#endif
			icsk->icsk_af_ops = &ipv6_mapped;
		sk->sk_backlog_rcv = tcp_v4_do_rcv;
#ifdef CONFIG_TCP_MD5SIG
		tp->af_specific = &tcp_sock_ipv6_mapped_specific;
#endif

		err = tcp_v4_connect(sk, (struct sockaddr *)&sin, sizeof(sin));

		if (err) {
			icsk->icsk_ext_hdr_len = exthdrlen;
#ifdef CONFIG_MPTCP
			if (sock_flag(sk, SOCK_MPTCP))
				icsk->icsk_af_ops = &mptcp_v6_specific;
			else
#endif
				icsk->icsk_af_ops = &ipv6_specific;
			sk->sk_backlog_rcv = tcp_v6_do_rcv;
#ifdef CONFIG_TCP_MD5SIG
			tp->af_specific = &tcp_sock_ipv6_specific;
#endif
			goto failure;
		} else {
			ipv6_addr_set_v4mapped(inet->inet_saddr, &np->saddr);
			ipv6_addr_set_v4mapped(inet->inet_rcv_saddr,
					       &sk->sk_v6_rcv_saddr);
		}

		return err;
	}

	if (!ipv6_addr_any(&sk->sk_v6_rcv_saddr))
		saddr = &sk->sk_v6_rcv_saddr;

	fl6.flowi6_proto = IPPROTO_TCP;
	fl6.daddr = sk->sk_v6_daddr;
	fl6.saddr = saddr ? *saddr : np->saddr;
	fl6.flowi6_oif = sk->sk_bound_dev_if;
	fl6.flowi6_mark = sk->sk_mark;
	fl6.fl6_dport = usin->sin6_port;
	fl6.fl6_sport = inet->inet_sport;

	final_p = fl6_update_dst(&fl6, np->opt, &final);

	security_sk_classify_flow(sk, flowi6_to_flowi(&fl6));

	dst = ip6_dst_lookup_flow(sk, &fl6, final_p);
	if (IS_ERR(dst)) {
		err = PTR_ERR(dst);
		goto failure;
	}

	if (saddr == NULL) {
		saddr = &fl6.saddr;
		sk->sk_v6_rcv_saddr = *saddr;
	}

	/* set the source address */
	np->saddr = *saddr;
	inet->inet_rcv_saddr = LOOPBACK4_IPV6;

	sk->sk_gso_type = SKB_GSO_TCPV6;
	__ip6_dst_store(sk, dst, NULL, NULL);

	rt = (struct rt6_info *) dst;
	if (tcp_death_row.sysctl_tw_recycle &&
	    !tp->rx_opt.ts_recent_stamp &&
	    ipv6_addr_equal(&rt->rt6i_dst.addr, &sk->sk_v6_daddr))
		tcp_fetch_timewait_stamp(sk, dst);

	icsk->icsk_ext_hdr_len = 0;
	if (np->opt)
		icsk->icsk_ext_hdr_len = (np->opt->opt_flen +
					  np->opt->opt_nflen);

	tp->rx_opt.mss_clamp = IPV6_MIN_MTU - sizeof(struct tcphdr) - sizeof(struct ipv6hdr);

	inet->inet_dport = usin->sin6_port;

	tcp_set_state(sk, TCP_SYN_SENT);
	err = inet6_hash_connect(&tcp_death_row, sk);
	if (err)
		goto late_failure;

	ip6_set_txhash(sk);

	if (!tp->write_seq && likely(!tp->repair))
		tp->write_seq = secure_tcpv6_sequence_number(np->saddr.s6_addr32,
							     sk->sk_v6_daddr.s6_addr32,
							     inet->inet_sport,
							     inet->inet_dport);

	err = tcp_connect(sk);
	if (err)
		goto late_failure;

	return 0;

late_failure:
	tcp_set_state(sk, TCP_CLOSE);
	__sk_dst_reset(sk);
failure:
	inet->inet_dport = 0;
	sk->sk_route_caps = 0;
	return err;
}

void tcp_v6_mtu_reduced(struct sock *sk)
{
	struct dst_entry *dst;

	if ((1 << sk->sk_state) & (TCPF_LISTEN | TCPF_CLOSE))
		return;

	dst = inet6_csk_update_pmtu(sk, tcp_sk(sk)->mtu_info);
	if (!dst)
		return;

	if (inet_csk(sk)->icsk_pmtu_cookie > dst_mtu(dst)) {
		tcp_sync_mss(sk, dst_mtu(dst));
		tcp_simple_retransmit(sk);
	}
}

static void tcp_v6_err(struct sk_buff *skb, struct inet6_skb_parm *opt,
		u8 type, u8 code, int offset, __be32 info)
{
	const struct ipv6hdr *hdr = (const struct ipv6hdr *)skb->data;
	const struct tcphdr *th = (struct tcphdr *)(skb->data+offset);
	struct ipv6_pinfo *np;
	struct sock *sk, *meta_sk;
	int err;
	struct tcp_sock *tp;
	struct request_sock *fastopen;
	__u32 seq, snd_una;
	struct net *net = dev_net(skb->dev);

	sk = inet6_lookup(net, &tcp_hashinfo, &hdr->daddr,
			th->dest, &hdr->saddr, th->source, skb->dev->ifindex);

	if (sk == NULL) {
		ICMP6_INC_STATS_BH(net, __in6_dev_get(skb->dev),
				   ICMP6_MIB_INERRORS);
		return;
	}

	if (sk->sk_state == TCP_TIME_WAIT) {
		inet_twsk_put(inet_twsk(sk));
		return;
	}

	tp = tcp_sk(sk);
	if (mptcp(tp))
		meta_sk = mptcp_meta_sk(sk);
	else
		meta_sk = sk;

	bh_lock_sock(meta_sk);
	if (sock_owned_by_user(meta_sk) && type != ICMPV6_PKT_TOOBIG)
		NET_INC_STATS_BH(net, LINUX_MIB_LOCKDROPPEDICMPS);

	if (sk->sk_state == TCP_CLOSE)
		goto out;

	if (ipv6_hdr(skb)->hop_limit < inet6_sk(sk)->min_hopcount) {
		NET_INC_STATS_BH(net, LINUX_MIB_TCPMINTTLDROP);
		goto out;
	}

	seq = ntohl(th->seq);
	/* XXX (TFO) - tp->snd_una should be ISN (tcp_create_openreq_child() */
	fastopen = tp->fastopen_rsk;
	snd_una = fastopen ? tcp_rsk(fastopen)->snt_isn : tp->snd_una;
	if (sk->sk_state != TCP_LISTEN &&
	    !between(seq, snd_una, tp->snd_nxt)) {
		NET_INC_STATS_BH(net, LINUX_MIB_OUTOFWINDOWICMPS);
		goto out;
	}

	np = inet6_sk(sk);

	if (type == NDISC_REDIRECT) {
		struct dst_entry *dst = __sk_dst_check(sk, np->dst_cookie);

		if (dst)
			dst->ops->redirect(dst, sk, skb);
		goto out;
	}

	if (type == ICMPV6_PKT_TOOBIG) {
		/* We are not interested in TCP_LISTEN and open_requests
		 * (SYN-ACKs send out by Linux are always <576bytes so
		 * they should go through unfragmented).
		 */
		if (sk->sk_state == TCP_LISTEN)
			goto out;

		if (!ip6_sk_accept_pmtu(sk))
			goto out;

		tp->mtu_info = ntohl(info);
		if (!sock_owned_by_user(meta_sk))
			tcp_v6_mtu_reduced(sk);
		else {
			if (!test_and_set_bit(TCP_MTU_REDUCED_DEFERRED,
					   &tp->tsq_flags))
				sock_hold(sk);
			if (mptcp(tp))
				mptcp_tsq_flags(sk);
		}
		goto out;
	}

	icmpv6_err_convert(type, code, &err);

	/* Might be for an request_sock */
	switch (sk->sk_state) {
		struct request_sock *req, **prev;
	case TCP_LISTEN:
		if (sock_owned_by_user(meta_sk))
			goto out;

		/* Note : We use inet6_iif() here, not tcp_v6_iif() */
		req = inet6_csk_search_req(sk, &prev, th->dest, &hdr->daddr,
					   &hdr->saddr, inet6_iif(skb));
		if (!req)
			goto out;

		/* ICMPs are not backlogged, hence we cannot get
		 * an established socket here.
		 */
		WARN_ON(req->sk != NULL);

		if (seq != tcp_rsk(req)->snt_isn) {
			NET_INC_STATS_BH(net, LINUX_MIB_OUTOFWINDOWICMPS);
			goto out;
		}

		inet_csk_reqsk_queue_drop(sk, req, prev);
		NET_INC_STATS_BH(sock_net(sk), LINUX_MIB_LISTENDROPS);
		goto out;

	case TCP_SYN_SENT:
	case TCP_SYN_RECV:
		/* Only in fast or simultaneous open. If a fast open socket is
		 * is already accepted it is treated as a connected one below.
		 */
		if (fastopen && fastopen->sk == NULL)
			break;

		if (!sock_owned_by_user(meta_sk)) {
			sk->sk_err = err;
			sk->sk_error_report(sk);		/* Wake people up to see the error (see connect in sock.c) */

			tcp_done(sk);
		} else
			sk->sk_err_soft = err;
		goto out;
	}

	if (!sock_owned_by_user(meta_sk) && np->recverr) {
		sk->sk_err = err;
		sk->sk_error_report(sk);
	} else
		sk->sk_err_soft = err;

out:
	bh_unlock_sock(meta_sk);
	sock_put(sk);
}


int tcp_v6_send_synack(struct sock *sk, struct dst_entry *dst,
		       struct flowi *fl,
		       struct request_sock *req,
		       u16 queue_mapping,
		       struct tcp_fastopen_cookie *foc)
{
	struct inet_request_sock *ireq = inet_rsk(req);
	struct ipv6_pinfo *np = inet6_sk(sk);
	struct flowi6 *fl6 = &fl->u.ip6;
	struct sk_buff *skb;
	int err = -ENOMEM;

	/* First, grab a route. */
	if (!dst && (dst = inet6_csk_route_req(sk, fl6, req)) == NULL)
		goto done;

	skb = tcp_make_synack(sk, dst, req, foc);

	if (skb) {
		__tcp_v6_send_check(skb, &ireq->ir_v6_loc_addr,
				    &ireq->ir_v6_rmt_addr);

		fl6->daddr = ireq->ir_v6_rmt_addr;
		if (np->repflow && (ireq->pktopts != NULL))
			fl6->flowlabel = ip6_flowlabel(ipv6_hdr(ireq->pktopts));

		skb_set_queue_mapping(skb, queue_mapping);
		err = ip6_xmit(sk, skb, fl6, np->opt, np->tclass);
		err = net_xmit_eval(err);
		if (!tcp_rsk(req)->snt_synack && !err)
			tcp_rsk(req)->snt_synack = tcp_time_stamp;
	}

done:
	return err;
}

void tcp_v6_reqsk_destructor(struct request_sock *req)
{
	kfree_skb(inet_rsk(req)->pktopts);
}

#ifdef CONFIG_TCP_MD5SIG
static struct tcp_md5sig_key *tcp_v6_md5_do_lookup(struct sock *sk,
						   const struct in6_addr *addr)
{
	return tcp_md5_do_lookup(sk, (union tcp_md5_addr *)addr, AF_INET6);
}

static struct tcp_md5sig_key *tcp_v6_md5_lookup(struct sock *sk,
						struct sock *addr_sk)
{
	return tcp_v6_md5_do_lookup(sk, &addr_sk->sk_v6_daddr);
}

static struct tcp_md5sig_key *tcp_v6_reqsk_md5_lookup(struct sock *sk,
						      struct request_sock *req)
{
	return tcp_v6_md5_do_lookup(sk, &inet_rsk(req)->ir_v6_rmt_addr);
}

static int tcp_v6_parse_md5_keys(struct sock *sk, char __user *optval,
				 int optlen)
{
	struct tcp_md5sig cmd;
	struct sockaddr_in6 *sin6 = (struct sockaddr_in6 *)&cmd.tcpm_addr;

	if (optlen < sizeof(cmd))
		return -EINVAL;

	if (copy_from_user(&cmd, optval, sizeof(cmd)))
		return -EFAULT;

	if (sin6->sin6_family != AF_INET6)
		return -EINVAL;

	if (!cmd.tcpm_keylen) {
		if (ipv6_addr_v4mapped(&sin6->sin6_addr))
			return tcp_md5_do_del(sk, (union tcp_md5_addr *)&sin6->sin6_addr.s6_addr32[3],
					      AF_INET);
		return tcp_md5_do_del(sk, (union tcp_md5_addr *)&sin6->sin6_addr,
				      AF_INET6);
	}

	if (cmd.tcpm_keylen > TCP_MD5SIG_MAXKEYLEN)
		return -EINVAL;

	if (ipv6_addr_v4mapped(&sin6->sin6_addr))
		return tcp_md5_do_add(sk, (union tcp_md5_addr *)&sin6->sin6_addr.s6_addr32[3],
				      AF_INET, cmd.tcpm_key, cmd.tcpm_keylen, GFP_KERNEL);

	return tcp_md5_do_add(sk, (union tcp_md5_addr *)&sin6->sin6_addr,
			      AF_INET6, cmd.tcpm_key, cmd.tcpm_keylen, GFP_KERNEL);
}

static int tcp_v6_md5_hash_pseudoheader(struct tcp_md5sig_pool *hp,
					const struct in6_addr *daddr,
					const struct in6_addr *saddr, int nbytes)
{
	struct tcp6_pseudohdr *bp;
	struct scatterlist sg;

	bp = &hp->md5_blk.ip6;
	/* 1. TCP pseudo-header (RFC2460) */
	bp->saddr = *saddr;
	bp->daddr = *daddr;
	bp->protocol = cpu_to_be32(IPPROTO_TCP);
	bp->len = cpu_to_be32(nbytes);

	sg_init_one(&sg, bp, sizeof(*bp));
	return crypto_hash_update(&hp->md5_desc, &sg, sizeof(*bp));
}

static int tcp_v6_md5_hash_hdr(char *md5_hash, struct tcp_md5sig_key *key,
			       const struct in6_addr *daddr, struct in6_addr *saddr,
			       const struct tcphdr *th)
{
	struct tcp_md5sig_pool *hp;
	struct hash_desc *desc;

	hp = tcp_get_md5sig_pool();
	if (!hp)
		goto clear_hash_noput;
	desc = &hp->md5_desc;

	if (crypto_hash_init(desc))
		goto clear_hash;
	if (tcp_v6_md5_hash_pseudoheader(hp, daddr, saddr, th->doff << 2))
		goto clear_hash;
	if (tcp_md5_hash_header(hp, th))
		goto clear_hash;
	if (tcp_md5_hash_key(hp, key))
		goto clear_hash;
	if (crypto_hash_final(desc, md5_hash))
		goto clear_hash;

	tcp_put_md5sig_pool();
	return 0;

clear_hash:
	tcp_put_md5sig_pool();
clear_hash_noput:
	memset(md5_hash, 0, 16);
	return 1;
}

static int tcp_v6_md5_hash_skb(char *md5_hash, struct tcp_md5sig_key *key,
			       const struct sock *sk,
			       const struct request_sock *req,
			       const struct sk_buff *skb)
{
	const struct in6_addr *saddr, *daddr;
	struct tcp_md5sig_pool *hp;
	struct hash_desc *desc;
	const struct tcphdr *th = tcp_hdr(skb);

	if (sk) {
		saddr = &inet6_sk(sk)->saddr;
		daddr = &sk->sk_v6_daddr;
	} else if (req) {
		saddr = &inet_rsk(req)->ir_v6_loc_addr;
		daddr = &inet_rsk(req)->ir_v6_rmt_addr;
	} else {
		const struct ipv6hdr *ip6h = ipv6_hdr(skb);
		saddr = &ip6h->saddr;
		daddr = &ip6h->daddr;
	}

	hp = tcp_get_md5sig_pool();
	if (!hp)
		goto clear_hash_noput;
	desc = &hp->md5_desc;

	if (crypto_hash_init(desc))
		goto clear_hash;

	if (tcp_v6_md5_hash_pseudoheader(hp, daddr, saddr, skb->len))
		goto clear_hash;
	if (tcp_md5_hash_header(hp, th))
		goto clear_hash;
	if (tcp_md5_hash_skb_data(hp, skb, th->doff << 2))
		goto clear_hash;
	if (tcp_md5_hash_key(hp, key))
		goto clear_hash;
	if (crypto_hash_final(desc, md5_hash))
		goto clear_hash;

	tcp_put_md5sig_pool();
	return 0;

clear_hash:
	tcp_put_md5sig_pool();
clear_hash_noput:
	memset(md5_hash, 0, 16);
	return 1;
}

static int __tcp_v6_inbound_md5_hash(struct sock *sk,
				     const struct sk_buff *skb)
{
	const __u8 *hash_location = NULL;
	struct tcp_md5sig_key *hash_expected;
	const struct ipv6hdr *ip6h = ipv6_hdr(skb);
	const struct tcphdr *th = tcp_hdr(skb);
	int genhash;
	u8 newhash[16];

	hash_expected = tcp_v6_md5_do_lookup(sk, &ip6h->saddr);
	hash_location = tcp_parse_md5sig_option(th);

	/* We've parsed the options - do we have a hash? */
	if (!hash_expected && !hash_location)
		return 0;

	if (hash_expected && !hash_location) {
		NET_INC_STATS_BH(sock_net(sk), LINUX_MIB_TCPMD5NOTFOUND);
		return 1;
	}

	if (!hash_expected && hash_location) {
		NET_INC_STATS_BH(sock_net(sk), LINUX_MIB_TCPMD5UNEXPECTED);
		return 1;
	}

	/* check the signature */
	genhash = tcp_v6_md5_hash_skb(newhash,
				      hash_expected,
				      NULL, NULL, skb);

	if (genhash || memcmp(hash_location, newhash, 16) != 0) {
		net_info_ratelimited("MD5 Hash %s for [%pI6c]:%u->[%pI6c]:%u\n",
				     genhash ? "failed" : "mismatch",
				     &ip6h->saddr, ntohs(th->source),
				     &ip6h->daddr, ntohs(th->dest));
		return 1;
	}
	return 0;
}

static int tcp_v6_inbound_md5_hash(struct sock *sk, const struct sk_buff *skb)
{
	int ret;

	rcu_read_lock();
	ret = __tcp_v6_inbound_md5_hash(sk, skb);
	rcu_read_unlock();

	return ret;
}

#endif

static int tcp_v6_init_req(struct request_sock *req, struct sock *sk,
			   struct sk_buff *skb, bool want_cookie)
{
	struct inet_request_sock *ireq = inet_rsk(req);
	struct ipv6_pinfo *np = inet6_sk(sk);

	ireq->ir_v6_rmt_addr = ipv6_hdr(skb)->saddr;
	ireq->ir_v6_loc_addr = ipv6_hdr(skb)->daddr;

	ireq->ir_iif = sk->sk_bound_dev_if;

	/* So that link locals have meaning */
	if (!sk->sk_bound_dev_if &&
	    ipv6_addr_type(&ireq->ir_v6_rmt_addr) & IPV6_ADDR_LINKLOCAL)
		ireq->ir_iif = tcp_v6_iif(skb);

	if (!TCP_SKB_CB(skb)->tcp_tw_isn &&
	    (ipv6_opt_accepted(sk, skb, &TCP_SKB_CB(skb)->header.h6) ||
	     np->rxopt.bits.rxinfo ||
	     np->rxopt.bits.rxoinfo || np->rxopt.bits.rxhlim ||
	     np->rxopt.bits.rxohlim || np->repflow)) {
		atomic_inc(&skb->users);
		ireq->pktopts = skb;
	}

	return 0;
}

static struct dst_entry *tcp_v6_route_req(struct sock *sk, struct flowi *fl,
					  const struct request_sock *req,
					  bool *strict)
{
	if (strict)
		*strict = true;
	return inet6_csk_route_req(sk, &fl->u.ip6, req);
}

struct request_sock_ops tcp6_request_sock_ops __read_mostly = {
	.family		=	AF_INET6,
	.obj_size	=	sizeof(struct tcp6_request_sock),
	.rtx_syn_ack	=	tcp_rtx_synack,
	.send_ack	=	tcp_v6_reqsk_send_ack,
	.destructor	=	tcp_v6_reqsk_destructor,
	.send_reset	=	tcp_v6_send_reset,
	.syn_ack_timeout =	tcp_syn_ack_timeout,
};

const struct tcp_request_sock_ops tcp_request_sock_ipv6_ops = {
	.mss_clamp	=	IPV6_MIN_MTU - sizeof(struct tcphdr) -
				sizeof(struct ipv6hdr),
#ifdef CONFIG_TCP_MD5SIG
	.md5_lookup	=	tcp_v6_reqsk_md5_lookup,
	.calc_md5_hash	=	tcp_v6_md5_hash_skb,
#endif
	.init_req	=	tcp_v6_init_req,
#ifdef CONFIG_SYN_COOKIES
	.cookie_init_seq =	cookie_v6_init_sequence,
#endif
	.route_req	=	tcp_v6_route_req,
	.init_seq	=	tcp_v6_init_sequence,
	.send_synack	=	tcp_v6_send_synack,
	.queue_hash_add =	inet6_csk_reqsk_queue_hash_add,
};

static void tcp_v6_send_response(struct sock *sk, struct sk_buff *skb, u32 seq,
				 u32 ack, u32 data_ack, u32 win, u32 tsval, u32 tsecr,
				 int oif, struct tcp_md5sig_key *key, int rst,
				 u8 tclass, u32 label, int mptcp)
{
	const struct tcphdr *th = tcp_hdr(skb);
	struct tcphdr *t1;
	struct sk_buff *buff;
	struct flowi6 fl6;
	struct net *net = sk ? sock_net(sk) : dev_net(skb_dst(skb)->dev);
	struct sock *ctl_sk = net->ipv6.tcp_sk;
	unsigned int tot_len = sizeof(struct tcphdr);
	struct dst_entry *dst;
	__be32 *topt;

	if (tsecr)
		tot_len += TCPOLEN_TSTAMP_ALIGNED;
#ifdef CONFIG_TCP_MD5SIG
	if (key)
		tot_len += TCPOLEN_MD5SIG_ALIGNED;
#endif
#ifdef CONFIG_MPTCP
	if (mptcp)
		tot_len += MPTCP_SUB_LEN_DSS + MPTCP_SUB_LEN_ACK;
#endif
	buff = alloc_skb(MAX_HEADER + sizeof(struct ipv6hdr) + tot_len,
			 GFP_ATOMIC);
	if (buff == NULL)
		return;

	skb_reserve(buff, MAX_HEADER + sizeof(struct ipv6hdr) + tot_len);

	t1 = (struct tcphdr *) skb_push(buff, tot_len);
	skb_reset_transport_header(buff);

	/* Swap the send and the receive. */
	memset(t1, 0, sizeof(*t1));
	t1->dest = th->source;
	t1->source = th->dest;
	t1->doff = tot_len / 4;
	t1->seq = htonl(seq);
	t1->ack_seq = htonl(ack);
	t1->ack = !rst || !th->ack;
	t1->rst = rst;
	t1->window = htons(win);

	topt = (__be32 *)(t1 + 1);

	if (tsecr) {
		*topt++ = htonl((TCPOPT_NOP << 24) | (TCPOPT_NOP << 16) |
				(TCPOPT_TIMESTAMP << 8) | TCPOLEN_TIMESTAMP);
		*topt++ = htonl(tsval);
		*topt++ = htonl(tsecr);
	}

#ifdef CONFIG_TCP_MD5SIG
	if (key) {
		*topt++ = htonl((TCPOPT_NOP << 24) | (TCPOPT_NOP << 16) |
				(TCPOPT_MD5SIG << 8) | TCPOLEN_MD5SIG);
		tcp_v6_md5_hash_hdr((__u8 *)topt, key,
				    &ipv6_hdr(skb)->saddr,
				    &ipv6_hdr(skb)->daddr, t1);
		topt += 4;
	}
#endif
#ifdef CONFIG_MPTCP
	if (mptcp) {
		/* Construction of 32-bit data_ack */
		*topt++ = htonl((TCPOPT_MPTCP << 24) |
				((MPTCP_SUB_LEN_DSS + MPTCP_SUB_LEN_ACK) << 16) |
				(0x20 << 8) |
				(0x01));
		*topt++ = htonl(data_ack);
	}
#endif

	memset(&fl6, 0, sizeof(fl6));
	fl6.daddr = ipv6_hdr(skb)->saddr;
	fl6.saddr = ipv6_hdr(skb)->daddr;
	fl6.flowlabel = label;

	buff->ip_summed = CHECKSUM_PARTIAL;
	buff->csum = 0;

	__tcp_v6_send_check(buff, &fl6.saddr, &fl6.daddr);

	fl6.flowi6_proto = IPPROTO_TCP;
	if (rt6_need_strict(&fl6.daddr) && !oif)
		fl6.flowi6_oif = tcp_v6_iif(skb);
	else
		fl6.flowi6_oif = oif;
	fl6.flowi6_mark = IP6_REPLY_MARK(net, skb->mark);
	fl6.fl6_dport = t1->dest;
	fl6.fl6_sport = t1->source;
	security_skb_classify_flow(skb, flowi6_to_flowi(&fl6));

	/* Pass a socket to ip6_dst_lookup either it is for RST
	 * Underlying function will use this to retrieve the network
	 * namespace
	 */
	dst = ip6_dst_lookup_flow(ctl_sk, &fl6, NULL);
	if (!IS_ERR(dst)) {
		skb_dst_set(buff, dst);
		ip6_xmit(ctl_sk, buff, &fl6, NULL, tclass);
		TCP_INC_STATS_BH(net, TCP_MIB_OUTSEGS);
		if (rst)
			TCP_INC_STATS_BH(net, TCP_MIB_OUTRSTS);
		return;
	}

	kfree_skb(buff);
}

void tcp_v6_send_reset(struct sock *sk, struct sk_buff *skb)
{
	const struct tcphdr *th = tcp_hdr(skb);
	u32 seq = 0, ack_seq = 0;
	struct tcp_md5sig_key *key = NULL;
#ifdef CONFIG_TCP_MD5SIG
	const __u8 *hash_location = NULL;
	struct ipv6hdr *ipv6h = ipv6_hdr(skb);
	unsigned char newhash[16];
	int genhash;
	struct sock *sk1 = NULL;
#endif
	int oif;

	if (th->rst)
		return;

	/* If sk not NULL, it means we did a successful lookup and incoming
	 * route had to be correct. prequeue might have dropped our dst.
	 */
	if (!sk && !ipv6_unicast_destination(skb))
		return;

#ifdef CONFIG_TCP_MD5SIG
	hash_location = tcp_parse_md5sig_option(th);
	if (!sk && hash_location) {
		/*
		 * active side is lost. Try to find listening socket through
		 * source port, and then find md5 key through listening socket.
		 * we are not loose security here:
		 * Incoming packet is checked with md5 hash with finding key,
		 * no RST generated if md5 hash doesn't match.
		 */
		sk1 = inet6_lookup_listener(dev_net(skb_dst(skb)->dev),
					   &tcp_hashinfo, &ipv6h->saddr,
					   th->source, &ipv6h->daddr,
					   ntohs(th->source), tcp_v6_iif(skb));
		if (!sk1)
			return;

		rcu_read_lock();
		key = tcp_v6_md5_do_lookup(sk1, &ipv6h->saddr);
		if (!key)
			goto release_sk1;

		genhash = tcp_v6_md5_hash_skb(newhash, key, NULL, NULL, skb);
		if (genhash || memcmp(hash_location, newhash, 16) != 0)
			goto release_sk1;
	} else {
		key = sk ? tcp_v6_md5_do_lookup(sk, &ipv6h->saddr) : NULL;
	}
#endif

	if (th->ack)
		seq = ntohl(th->ack_seq);
	else
		ack_seq = ntohl(th->seq) + th->syn + th->fin + skb->len -
			  (th->doff << 2);

	oif = sk ? sk->sk_bound_dev_if : 0;
	tcp_v6_send_response(sk, skb, seq, ack_seq, 0, 0, 0, 0, oif, key, 1, 0, 0, 0);

#ifdef CONFIG_TCP_MD5SIG
release_sk1:
	if (sk1) {
		rcu_read_unlock();
		sock_put(sk1);
	}
#endif
}

static void tcp_v6_send_ack(struct sock *sk, struct sk_buff *skb, u32 seq,
			    u32 ack, u32 data_ack, u32 win, u32 tsval, u32 tsecr, int oif,
			    struct tcp_md5sig_key *key, u8 tclass,
			    u32 label, int mptcp)
{
	tcp_v6_send_response(sk, skb, seq, ack, data_ack, win, tsval, tsecr, oif,
			     key, 0, tclass, label, mptcp);
}

static void tcp_v6_timewait_ack(struct sock *sk, struct sk_buff *skb)
{
	struct inet_timewait_sock *tw = inet_twsk(sk);
	struct tcp_timewait_sock *tcptw = tcp_twsk(sk);
	u32 data_ack = 0;
	int mptcp = 0;

	if (tcptw->mptcp_tw && tcptw->mptcp_tw->meta_tw) {
		data_ack = (u32)tcptw->mptcp_tw->rcv_nxt;
		mptcp = 1;
	}
	tcp_v6_send_ack(sk, skb, tcptw->tw_snd_nxt, tcptw->tw_rcv_nxt,
			data_ack,
			tcptw->tw_rcv_wnd >> tw->tw_rcv_wscale,
			tcp_time_stamp + tcptw->tw_ts_offset,
			tcptw->tw_ts_recent, tw->tw_bound_dev_if, tcp_twsk_md5_key(tcptw),
			tw->tw_tclass, cpu_to_be32(tw->tw_flowlabel), mptcp);

	inet_twsk_put(tw);
}

void tcp_v6_reqsk_send_ack(struct sock *sk, struct sk_buff *skb,
			   struct request_sock *req)
{
	/* sk->sk_state == TCP_LISTEN -> for regular TCP_SYN_RECV
	 * sk->sk_state == TCP_SYN_RECV -> for Fast Open.
	 */
	tcp_v6_send_ack(sk, skb, (sk->sk_state == TCP_LISTEN) ?
			tcp_rsk(req)->snt_isn + 1 : tcp_sk(sk)->snd_nxt,
			tcp_rsk(req)->rcv_nxt, 0,
			req->rcv_wnd, tcp_time_stamp, req->ts_recent, sk->sk_bound_dev_if,
			tcp_v6_md5_do_lookup(sk, &ipv6_hdr(skb)->daddr),
			0, 0, 0);
}


struct sock *tcp_v6_hnd_req(struct sock *sk, struct sk_buff *skb)
{
	struct request_sock *req, **prev;
	const struct tcphdr *th = tcp_hdr(skb);
	struct sock *nsk;

	/* Find possible connection requests. */
	req = inet6_csk_search_req(sk, &prev, th->source,
				   &ipv6_hdr(skb)->saddr,
				   &ipv6_hdr(skb)->daddr, tcp_v6_iif(skb));
	if (req)
		return tcp_check_req(sk, skb, req, prev, false);

	nsk = __inet6_lookup_established(sock_net(sk), &tcp_hashinfo,
					 &ipv6_hdr(skb)->saddr, th->source,
					 &ipv6_hdr(skb)->daddr, ntohs(th->dest),
					 tcp_v6_iif(skb));

	if (nsk) {
		if (nsk->sk_state != TCP_TIME_WAIT) {
			/* Don't lock again the meta-sk. It has been locked
			 * before mptcp_v6_do_rcv.
			 */
			if (mptcp(tcp_sk(nsk)) && !is_meta_sk(sk))
				bh_lock_sock(mptcp_meta_sk(nsk));
			bh_lock_sock(nsk);

			return nsk;
		}
		inet_twsk_put(inet_twsk(nsk));
		return NULL;
	}

#ifdef CONFIG_SYN_COOKIES
	if (!th->syn)
		sk = cookie_v6_check(sk, skb);
#endif
	return sk;
}

int tcp_v6_conn_request(struct sock *sk, struct sk_buff *skb)
{
	if (skb->protocol == htons(ETH_P_IP))
		return tcp_v4_conn_request(sk, skb);

	if (!ipv6_unicast_destination(skb))
		goto drop;

	return tcp_conn_request(&tcp6_request_sock_ops,
				&tcp_request_sock_ipv6_ops, sk, skb);

drop:
	NET_INC_STATS_BH(sock_net(sk), LINUX_MIB_LISTENDROPS);
	return 0; /* don't send reset */
}

struct sock *tcp_v6_syn_recv_sock(struct sock *sk, struct sk_buff *skb,
				  struct request_sock *req,
				  struct dst_entry *dst)
{
	struct inet_request_sock *ireq;
	struct ipv6_pinfo *newnp, *np = inet6_sk(sk);
	struct tcp6_sock *newtcp6sk;
	struct inet_sock *newinet;
	struct tcp_sock *newtp;
	struct sock *newsk;
#ifdef CONFIG_TCP_MD5SIG
	struct tcp_md5sig_key *key;
#endif
	struct flowi6 fl6;

	if (skb->protocol == htons(ETH_P_IP)) {
		/*
		 *	v6 mapped
		 */

		newsk = tcp_v4_syn_recv_sock(sk, skb, req, dst);

		if (newsk == NULL)
			return NULL;

		newtcp6sk = (struct tcp6_sock *)newsk;
		inet_sk(newsk)->pinet6 = &newtcp6sk->inet6;

		newinet = inet_sk(newsk);
		newnp = inet6_sk(newsk);
		newtp = tcp_sk(newsk);

		memcpy(newnp, np, sizeof(struct ipv6_pinfo));

		ipv6_addr_set_v4mapped(newinet->inet_daddr, &newsk->sk_v6_daddr);

		ipv6_addr_set_v4mapped(newinet->inet_saddr, &newnp->saddr);

		newsk->sk_v6_rcv_saddr = newnp->saddr;

#ifdef CONFIG_MPTCP
		/* We must check on the request-socket because the listener
		 * socket's flag may have been changed halfway through.
		 */
		if (!inet_rsk(req)->saw_mpc)
			inet_csk(newsk)->icsk_af_ops = &mptcp_v6_mapped;
		else
#endif
			inet_csk(newsk)->icsk_af_ops = &ipv6_mapped;
		newsk->sk_backlog_rcv = tcp_v4_do_rcv;
#ifdef CONFIG_TCP_MD5SIG
		newtp->af_specific = &tcp_sock_ipv6_mapped_specific;
#endif

		newnp->ipv6_ac_list = NULL;
		newnp->ipv6_fl_list = NULL;
		newnp->pktoptions  = NULL;
		newnp->opt	   = NULL;
		newnp->mcast_oif   = tcp_v6_iif(skb);
		newnp->mcast_hops  = ipv6_hdr(skb)->hop_limit;
		newnp->rcv_flowinfo = ip6_flowinfo(ipv6_hdr(skb));
		if (np->repflow)
			newnp->flow_label = ip6_flowlabel(ipv6_hdr(skb));

		/*
		 * No need to charge this sock to the relevant IPv6 refcnt debug socks count
		 * here, tcp_create_openreq_child now does this for us, see the comment in
		 * that function for the gory details. -acme
		 */

		/* It is tricky place. Until this moment IPv4 tcp
		   worked with IPv6 icsk.icsk_af_ops.
		   Sync it now.
		 */
		tcp_sync_mss(newsk, inet_csk(newsk)->icsk_pmtu_cookie);

		return newsk;
	}

	ireq = inet_rsk(req);

	if (sk_acceptq_is_full(sk))
		goto out_overflow;

	if (!dst) {
		dst = inet6_csk_route_req(sk, &fl6, req);
		if (!dst)
			goto out;
	}

	newsk = tcp_create_openreq_child(sk, req, skb);
	if (newsk == NULL)
		goto out_nonewsk;

	/*
	 * No need to charge this sock to the relevant IPv6 refcnt debug socks
	 * count here, tcp_create_openreq_child now does this for us, see the
	 * comment in that function for the gory details. -acme
	 */

	newsk->sk_gso_type = SKB_GSO_TCPV6;
	__ip6_dst_store(newsk, dst, NULL, NULL);
	inet6_sk_rx_dst_set(newsk, skb);

	newtcp6sk = (struct tcp6_sock *)newsk;
	inet_sk(newsk)->pinet6 = &newtcp6sk->inet6;

	newtp = tcp_sk(newsk);
	newinet = inet_sk(newsk);
	newnp = inet6_sk(newsk);

	memcpy(newnp, np, sizeof(struct ipv6_pinfo));

	newsk->sk_v6_daddr = ireq->ir_v6_rmt_addr;
	newnp->saddr = ireq->ir_v6_loc_addr;
	newsk->sk_v6_rcv_saddr = ireq->ir_v6_loc_addr;
	newsk->sk_bound_dev_if = ireq->ir_iif;

	ip6_set_txhash(newsk);

	/* Now IPv6 options...

	   First: no IPv4 options.
	 */
	newinet->inet_opt = NULL;
	newnp->ipv6_ac_list = NULL;
	newnp->ipv6_fl_list = NULL;

	/* Clone RX bits */
	newnp->rxopt.all = np->rxopt.all;

	/* Clone pktoptions received with SYN */
	newnp->pktoptions = NULL;
	if (ireq->pktopts != NULL) {
		newnp->pktoptions = skb_clone(ireq->pktopts,
					      sk_gfp_atomic(sk, GFP_ATOMIC));
		consume_skb(ireq->pktopts);
		ireq->pktopts = NULL;
		if (newnp->pktoptions)
			skb_set_owner_r(newnp->pktoptions, newsk);
	}
	newnp->opt	  = NULL;
	newnp->mcast_oif  = tcp_v6_iif(skb);
	newnp->mcast_hops = ipv6_hdr(skb)->hop_limit;
	newnp->rcv_flowinfo = ip6_flowinfo(ipv6_hdr(skb));
	if (np->repflow)
		newnp->flow_label = ip6_flowlabel(ipv6_hdr(skb));

	/* Clone native IPv6 options from listening socket (if any)

	   Yes, keeping reference count would be much more clever,
	   but we make one more one thing there: reattach optmem
	   to newsk.
	 */
	if (np->opt)
		newnp->opt = ipv6_dup_options(newsk, np->opt);

	inet_csk(newsk)->icsk_ext_hdr_len = 0;
	if (newnp->opt)
		inet_csk(newsk)->icsk_ext_hdr_len = (newnp->opt->opt_nflen +
						     newnp->opt->opt_flen);

	tcp_sync_mss(newsk, dst_mtu(dst));
	newtp->advmss = dst_metric_advmss(dst);
	if (tcp_sk(sk)->rx_opt.user_mss &&
	    tcp_sk(sk)->rx_opt.user_mss < newtp->advmss)
		newtp->advmss = tcp_sk(sk)->rx_opt.user_mss;

	tcp_initialize_rcv_mss(newsk);

	newinet->inet_daddr = newinet->inet_saddr = LOOPBACK4_IPV6;
	newinet->inet_rcv_saddr = LOOPBACK4_IPV6;

#ifdef CONFIG_TCP_MD5SIG
	/* Copy over the MD5 key from the original socket */
	key = tcp_v6_md5_do_lookup(sk, &newsk->sk_v6_daddr);
	if (key != NULL) {
		/* We're using one, so create a matching key
		 * on the newsk structure. If we fail to get
		 * memory, then we end up not copying the key
		 * across. Shucks.
		 */
		tcp_md5_do_add(newsk, (union tcp_md5_addr *)&newsk->sk_v6_daddr,
			       AF_INET6, key->key, key->keylen,
			       sk_gfp_atomic(sk, GFP_ATOMIC));
	}
#endif

	if (__inet_inherit_port(sk, newsk) < 0) {
		inet_csk_prepare_forced_close(newsk);
		tcp_done(newsk);
		goto out;
	}
	__inet6_hash(newsk, NULL);

	return newsk;

out_overflow:
	NET_INC_STATS_BH(sock_net(sk), LINUX_MIB_LISTENOVERFLOWS);
out_nonewsk:
	dst_release(dst);
out:
	NET_INC_STATS_BH(sock_net(sk), LINUX_MIB_LISTENDROPS);
	return NULL;
}

/* The socket must have it's spinlock held when we get
 * here.
 *
 * We have a potential double-lock case here, so even when
 * doing backlog processing we use the BH locking scheme.
 * This is because we cannot sleep with the original spinlock
 * held.
 */
int tcp_v6_do_rcv(struct sock *sk, struct sk_buff *skb)
{
	struct ipv6_pinfo *np = inet6_sk(sk);
	struct tcp_sock *tp;
	struct sk_buff *opt_skb = NULL;

	/* Imagine: socket is IPv6. IPv4 packet arrives,
	   goes to IPv4 receive handler and backlogged.
	   From backlog it always goes here. Kerboom...
	   Fortunately, tcp_rcv_established and rcv_established
	   handle them correctly, but it is not case with
	   tcp_v6_hnd_req and tcp_v6_send_reset().   --ANK
	 */

	if (skb->protocol == htons(ETH_P_IP))
		return tcp_v4_do_rcv(sk, skb);

	if (is_meta_sk(sk))
		return mptcp_v6_do_rcv(sk, skb);

	if (sk_filter(sk, skb))
		goto discard;

	/*
	 *	socket locking is here for SMP purposes as backlog rcv
	 *	is currently called with bh processing disabled.
	 */

	/* Do Stevens' IPV6_PKTOPTIONS.

	   Yes, guys, it is the only place in our code, where we
	   may make it not affecting IPv4.
	   The rest of code is protocol independent,
	   and I do not like idea to uglify IPv4.

	   Actually, all the idea behind IPV6_PKTOPTIONS
	   looks not very well thought. For now we latch
	   options, received in the last packet, enqueued
	   by tcp. Feel free to propose better solution.
					       --ANK (980728)
	 */
	if (np->rxopt.all)
		opt_skb = skb_clone(skb, sk_gfp_atomic(sk, GFP_ATOMIC));

	if (sk->sk_state == TCP_ESTABLISHED) { /* Fast path */
		struct dst_entry *dst = sk->sk_rx_dst;

		sock_rps_save_rxhash(sk, skb);
		if (dst) {
			if (inet_sk(sk)->rx_dst_ifindex != skb->skb_iif ||
			    dst->ops->check(dst, np->rx_dst_cookie) == NULL) {
				dst_release(dst);
				sk->sk_rx_dst = NULL;
			}
		}

		tcp_rcv_established(sk, skb, tcp_hdr(skb), skb->len);
		if (opt_skb)
			goto ipv6_pktoptions;
		return 0;
	}

	if (skb->len < tcp_hdrlen(skb) || tcp_checksum_complete(skb))
		goto csum_err;

	if (sk->sk_state == TCP_LISTEN) {
		struct sock *nsk = tcp_v6_hnd_req(sk, skb);
		if (!nsk)
			goto discard;

		/*
		 * Queue it on the new socket if the new socket is active,
		 * otherwise we just shortcircuit this and continue with
		 * the new socket..
		 */
		if (nsk != sk) {
			sock_rps_save_rxhash(nsk, skb);
			if (tcp_child_process(sk, nsk, skb))
				goto reset;
			if (opt_skb)
				__kfree_skb(opt_skb);
			return 0;
		}
	} else
		sock_rps_save_rxhash(sk, skb);

	if (tcp_rcv_state_process(sk, skb, tcp_hdr(skb), skb->len))
		goto reset;
	if (opt_skb)
		goto ipv6_pktoptions;
	return 0;

reset:
	tcp_v6_send_reset(sk, skb);
discard:
	if (opt_skb)
		__kfree_skb(opt_skb);
	kfree_skb(skb);
	return 0;
csum_err:
	TCP_INC_STATS_BH(sock_net(sk), TCP_MIB_CSUMERRORS);
	TCP_INC_STATS_BH(sock_net(sk), TCP_MIB_INERRS);
	goto discard;


ipv6_pktoptions:
	/* Do you ask, what is it?

	   1. skb was enqueued by tcp.
	   2. skb is added to tail of read queue, rather than out of order.
	   3. socket is not in passive state.
	   4. Finally, it really contains options, which user wants to receive.
	 */
	tp = tcp_sk(sk);
	if (TCP_SKB_CB(opt_skb)->end_seq == tp->rcv_nxt &&
	    !((1 << sk->sk_state) & (TCPF_CLOSE | TCPF_LISTEN))) {
		if (np->rxopt.bits.rxinfo || np->rxopt.bits.rxoinfo)
			np->mcast_oif = tcp_v6_iif(opt_skb);
		if (np->rxopt.bits.rxhlim || np->rxopt.bits.rxohlim)
			np->mcast_hops = ipv6_hdr(opt_skb)->hop_limit;
		if (np->rxopt.bits.rxflow || np->rxopt.bits.rxtclass)
			np->rcv_flowinfo = ip6_flowinfo(ipv6_hdr(opt_skb));
		if (np->repflow)
			np->flow_label = ip6_flowlabel(ipv6_hdr(opt_skb));
		if (ipv6_opt_accepted(sk, opt_skb, &TCP_SKB_CB(opt_skb)->header.h6)) {
			skb_set_owner_r(opt_skb, sk);
			opt_skb = xchg(&np->pktoptions, opt_skb);
		} else {
			__kfree_skb(opt_skb);
			opt_skb = xchg(&np->pktoptions, NULL);
		}
	}

	kfree_skb(opt_skb);
	return 0;
}

static void tcp_v6_fill_cb(struct sk_buff *skb, const struct ipv6hdr *hdr,
			   const struct tcphdr *th)
{
	/* This is tricky: we move IP6CB at its correct location into
	 * TCP_SKB_CB(). It must be done after xfrm6_policy_check(), because
	 * _decode_session6() uses IP6CB().
	 * barrier() makes sure compiler won't play aliasing games.
	 */
	memmove(&TCP_SKB_CB(skb)->header.h6, IP6CB(skb),
		sizeof(struct inet6_skb_parm));
	barrier();

	TCP_SKB_CB(skb)->seq = ntohl(th->seq);
	TCP_SKB_CB(skb)->end_seq = (TCP_SKB_CB(skb)->seq + th->syn + th->fin +
				    skb->len - th->doff*4);
	TCP_SKB_CB(skb)->ack_seq = ntohl(th->ack_seq);
#ifdef CONFIG_MPTCP
	TCP_SKB_CB(skb)->mptcp_flags = 0;
	TCP_SKB_CB(skb)->dss_off = 0;
#endif
	TCP_SKB_CB(skb)->tcp_flags = tcp_flag_byte(th);
	TCP_SKB_CB(skb)->tcp_tw_isn = 0;
	TCP_SKB_CB(skb)->ip_dsfield = ipv6_get_dsfield(hdr);
	TCP_SKB_CB(skb)->sacked = 0;
}

static void tcp_v6_restore_cb(struct sk_buff *skb)
{
	/* We need to move header back to the beginning if xfrm6_policy_check()
	 * and tcp_v6_fill_cb() are going to be called again.
	 */
	memmove(IP6CB(skb), &TCP_SKB_CB(skb)->header.h6,
		sizeof(struct inet6_skb_parm));
}

static int tcp_v6_rcv(struct sk_buff *skb)
{
	const struct tcphdr *th;
	const struct ipv6hdr *hdr;
	struct sock *sk, *meta_sk = NULL;
	int ret;
	struct net *net = dev_net(skb->dev);

	if (skb->pkt_type != PACKET_HOST)
		goto discard_it;

	/*
	 *	Count it even if it's bad.
	 */
	TCP_INC_STATS_BH(net, TCP_MIB_INSEGS);

	if (!pskb_may_pull(skb, sizeof(struct tcphdr)))
		goto discard_it;

	th = tcp_hdr(skb);

	if (th->doff < sizeof(struct tcphdr)/4)
		goto bad_packet;
	if (!pskb_may_pull(skb, th->doff*4))
		goto discard_it;

	if (skb_checksum_init(skb, IPPROTO_TCP, ip6_compute_pseudo))
		goto csum_error;

	th = tcp_hdr(skb);
	hdr = ipv6_hdr(skb);

	sk = __inet6_lookup_skb(&tcp_hashinfo, skb, th->source, th->dest,
<<<<<<< HEAD
				inet6_iif(skb));
=======
				tcp_v6_iif(skb));
>>>>>>> 2cebc66a

process:
	if (sk && sk->sk_state == TCP_TIME_WAIT)
		goto do_time_wait;

#ifdef CONFIG_MPTCP
	if (!sk && th->syn && !th->ack) {
		int ret = mptcp_lookup_join(skb, NULL);

		if (ret < 0) {
			tcp_v6_send_reset(NULL, skb);
			goto discard_it;
		} else if (ret > 0) {
			return 0;
		}
	}

	/* Is there a pending request sock for this segment ? */
	if ((!sk || sk->sk_state == TCP_LISTEN) && mptcp_check_req(skb, net)) {
		if (sk)
			sock_put(sk);
		return 0;
	}
#endif

	if (!sk)
		goto no_tcp_socket;

	if (hdr->hop_limit < inet6_sk(sk)->min_hopcount) {
		NET_INC_STATS_BH(net, LINUX_MIB_TCPMINTTLDROP);
		goto discard_and_relse;
	}

	if (!xfrm6_policy_check(sk, XFRM_POLICY_IN, skb))
		goto discard_and_relse;

	tcp_v6_fill_cb(skb, hdr, th);

#ifdef CONFIG_TCP_MD5SIG
	if (tcp_v6_inbound_md5_hash(sk, skb))
		goto discard_and_relse;
#endif

	if (sk_filter(sk, skb))
		goto discard_and_relse;

	sk_mark_napi_id(sk, skb);
	skb->dev = NULL;

	if (mptcp(tcp_sk(sk))) {
		meta_sk = mptcp_meta_sk(sk);

		bh_lock_sock_nested(meta_sk);
		if (sock_owned_by_user(meta_sk))
			skb->sk = sk;
	} else {
		meta_sk = sk;
		bh_lock_sock_nested(sk);
	}

	ret = 0;
	if (!sock_owned_by_user(meta_sk)) {
		if (!tcp_prequeue(meta_sk, skb))
			ret = tcp_v6_do_rcv(sk, skb);
	} else if (unlikely(sk_add_backlog(meta_sk, skb,
					   meta_sk->sk_rcvbuf + meta_sk->sk_sndbuf))) {
		bh_unlock_sock(meta_sk);
		NET_INC_STATS_BH(net, LINUX_MIB_TCPBACKLOGDROP);
		goto discard_and_relse;
	}

	bh_unlock_sock(meta_sk);

	sock_put(sk);
	return ret ? -1 : 0;

no_tcp_socket:
	if (!xfrm6_policy_check(NULL, XFRM_POLICY_IN, skb))
		goto discard_it;

	tcp_v6_fill_cb(skb, hdr, th);

	if (skb->len < (th->doff<<2) || tcp_checksum_complete(skb)) {
csum_error:
		TCP_INC_STATS_BH(net, TCP_MIB_CSUMERRORS);
bad_packet:
		TCP_INC_STATS_BH(net, TCP_MIB_INERRS);
	} else {
		tcp_v6_send_reset(NULL, skb);
	}

discard_it:
	kfree_skb(skb);
	return 0;

discard_and_relse:
	sock_put(sk);
	goto discard_it;

do_time_wait:
	if (!xfrm6_policy_check(NULL, XFRM_POLICY_IN, skb)) {
		inet_twsk_put(inet_twsk(sk));
		goto discard_it;
	}

	tcp_v6_fill_cb(skb, hdr, th);

	if (skb->len < (th->doff<<2)) {
		inet_twsk_put(inet_twsk(sk));
		goto bad_packet;
	}
	if (tcp_checksum_complete(skb)) {
		inet_twsk_put(inet_twsk(sk));
		goto csum_error;
	}

	switch (tcp_timewait_state_process(inet_twsk(sk), skb, th)) {
	case TCP_TW_SYN:
	{
		struct sock *sk2;

		sk2 = inet6_lookup_listener(dev_net(skb->dev), &tcp_hashinfo,
					    &ipv6_hdr(skb)->saddr, th->source,
					    &ipv6_hdr(skb)->daddr,
					    ntohs(th->dest), tcp_v6_iif(skb));
		if (sk2 != NULL) {
			struct inet_timewait_sock *tw = inet_twsk(sk);
			inet_twsk_deschedule(tw, &tcp_death_row);
			inet_twsk_put(tw);
			sk = sk2;
			tcp_v6_restore_cb(skb);
			goto process;
		}
#ifdef CONFIG_MPTCP
		if (th->syn && !th->ack) {
			int ret = mptcp_lookup_join(skb, inet_twsk(sk));

			if (ret < 0) {
				tcp_v6_send_reset(NULL, skb);
				goto discard_it;
			} else if (ret > 0) {
				return 0;
			}
		}
#endif
		/* Fall through to ACK */
	}
	case TCP_TW_ACK:
		tcp_v6_timewait_ack(sk, skb);
		break;
	case TCP_TW_RST:
		tcp_v6_restore_cb(skb);
		goto no_tcp_socket;
	case TCP_TW_SUCCESS:
		;
	}
	goto discard_it;
}

static void tcp_v6_early_demux(struct sk_buff *skb)
{
	const struct ipv6hdr *hdr;
	const struct tcphdr *th;
	struct sock *sk;

	if (skb->pkt_type != PACKET_HOST)
		return;

	if (!pskb_may_pull(skb, skb_transport_offset(skb) + sizeof(struct tcphdr)))
		return;

	hdr = ipv6_hdr(skb);
	th = tcp_hdr(skb);

	if (th->doff < sizeof(struct tcphdr) / 4)
		return;

	/* Note : We use inet6_iif() here, not tcp_v6_iif() */
	sk = __inet6_lookup_established(dev_net(skb->dev), &tcp_hashinfo,
					&hdr->saddr, th->source,
					&hdr->daddr, ntohs(th->dest),
					inet6_iif(skb));
	if (sk) {
		skb->sk = sk;
		skb->destructor = sock_edemux;
		if (sk->sk_state != TCP_TIME_WAIT) {
			struct dst_entry *dst = READ_ONCE(sk->sk_rx_dst);

			if (dst)
				dst = dst_check(dst, inet6_sk(sk)->rx_dst_cookie);
			if (dst &&
			    inet_sk(sk)->rx_dst_ifindex == skb->skb_iif)
				skb_dst_set_noref(skb, dst);
		}
	}
}

struct timewait_sock_ops tcp6_timewait_sock_ops = {
	.twsk_obj_size	= sizeof(struct tcp6_timewait_sock),
	.twsk_unique	= tcp_twsk_unique,
	.twsk_destructor = tcp_twsk_destructor,
};

const struct inet_connection_sock_af_ops ipv6_specific = {
	.queue_xmit	   = inet6_csk_xmit,
	.send_check	   = tcp_v6_send_check,
	.rebuild_header	   = inet6_sk_rebuild_header,
	.sk_rx_dst_set	   = inet6_sk_rx_dst_set,
	.conn_request	   = tcp_v6_conn_request,
	.syn_recv_sock	   = tcp_v6_syn_recv_sock,
	.net_header_len	   = sizeof(struct ipv6hdr),
	.net_frag_header_len = sizeof(struct frag_hdr),
	.setsockopt	   = ipv6_setsockopt,
	.getsockopt	   = ipv6_getsockopt,
	.addr2sockaddr	   = inet6_csk_addr2sockaddr,
	.sockaddr_len	   = sizeof(struct sockaddr_in6),
	.bind_conflict	   = inet6_csk_bind_conflict,
#ifdef CONFIG_COMPAT
	.compat_setsockopt = compat_ipv6_setsockopt,
	.compat_getsockopt = compat_ipv6_getsockopt,
#endif
	.mtu_reduced	   = tcp_v6_mtu_reduced,
};

#ifdef CONFIG_TCP_MD5SIG
static const struct tcp_sock_af_ops tcp_sock_ipv6_specific = {
	.md5_lookup	=	tcp_v6_md5_lookup,
	.calc_md5_hash	=	tcp_v6_md5_hash_skb,
	.md5_parse	=	tcp_v6_parse_md5_keys,
};
#endif

/*
 *	TCP over IPv4 via INET6 API
 */
const struct inet_connection_sock_af_ops ipv6_mapped = {
	.queue_xmit	   = ip_queue_xmit,
	.send_check	   = tcp_v4_send_check,
	.rebuild_header	   = inet_sk_rebuild_header,
	.sk_rx_dst_set	   = inet_sk_rx_dst_set,
	.conn_request	   = tcp_v6_conn_request,
	.syn_recv_sock	   = tcp_v6_syn_recv_sock,
	.net_header_len	   = sizeof(struct iphdr),
	.setsockopt	   = ipv6_setsockopt,
	.getsockopt	   = ipv6_getsockopt,
	.addr2sockaddr	   = inet6_csk_addr2sockaddr,
	.sockaddr_len	   = sizeof(struct sockaddr_in6),
	.bind_conflict	   = inet6_csk_bind_conflict,
#ifdef CONFIG_COMPAT
	.compat_setsockopt = compat_ipv6_setsockopt,
	.compat_getsockopt = compat_ipv6_getsockopt,
#endif
	.mtu_reduced	   = tcp_v4_mtu_reduced,
};

#ifdef CONFIG_TCP_MD5SIG
static const struct tcp_sock_af_ops tcp_sock_ipv6_mapped_specific = {
	.md5_lookup	=	tcp_v4_md5_lookup,
	.calc_md5_hash	=	tcp_v4_md5_hash_skb,
	.md5_parse	=	tcp_v6_parse_md5_keys,
};
#endif

/* NOTE: A lot of things set to zero explicitly by call to
 *       sk_alloc() so need not be done here.
 */
static int tcp_v6_init_sock(struct sock *sk)
{
	struct inet_connection_sock *icsk = inet_csk(sk);

	tcp_init_sock(sk);

#ifdef CONFIG_MPTCP
	if (sock_flag(sk, SOCK_MPTCP))
		icsk->icsk_af_ops = &mptcp_v6_specific;
	else
#endif
		icsk->icsk_af_ops = &ipv6_specific;

#ifdef CONFIG_TCP_MD5SIG
	tcp_sk(sk)->af_specific = &tcp_sock_ipv6_specific;
#endif

	return 0;
}

void tcp_v6_destroy_sock(struct sock *sk)
{
	tcp_v4_destroy_sock(sk);
	inet6_destroy_sock(sk);
}

#ifdef CONFIG_PROC_FS
/* Proc filesystem TCPv6 sock list dumping. */
static void get_openreq6(struct seq_file *seq,
			 const struct sock *sk, struct request_sock *req, int i, kuid_t uid)
{
	int ttd = req->expires - jiffies;
	const struct in6_addr *src = &inet_rsk(req)->ir_v6_loc_addr;
	const struct in6_addr *dest = &inet_rsk(req)->ir_v6_rmt_addr;

	if (ttd < 0)
		ttd = 0;

	seq_printf(seq,
		   "%4d: %08X%08X%08X%08X:%04X %08X%08X%08X%08X:%04X "
		   "%02X %08X:%08X %02X:%08lX %08X %5u %8d %d %d %pK\n",
		   i,
		   src->s6_addr32[0], src->s6_addr32[1],
		   src->s6_addr32[2], src->s6_addr32[3],
		   inet_rsk(req)->ir_num,
		   dest->s6_addr32[0], dest->s6_addr32[1],
		   dest->s6_addr32[2], dest->s6_addr32[3],
		   ntohs(inet_rsk(req)->ir_rmt_port),
		   TCP_SYN_RECV,
		   0, 0, /* could print option size, but that is af dependent. */
		   1,   /* timers active (only the expire timer) */
		   jiffies_to_clock_t(ttd),
		   req->num_timeout,
		   from_kuid_munged(seq_user_ns(seq), uid),
		   0,  /* non standard timer */
		   0, /* open_requests have no inode */
		   0, req);
}

static void get_tcp6_sock(struct seq_file *seq, struct sock *sp, int i)
{
	const struct in6_addr *dest, *src;
	__u16 destp, srcp;
	int timer_active;
	unsigned long timer_expires;
	const struct inet_sock *inet = inet_sk(sp);
	const struct tcp_sock *tp = tcp_sk(sp);
	const struct inet_connection_sock *icsk = inet_csk(sp);
	struct fastopen_queue *fastopenq = icsk->icsk_accept_queue.fastopenq;

	dest  = &sp->sk_v6_daddr;
	src   = &sp->sk_v6_rcv_saddr;
	destp = ntohs(inet->inet_dport);
	srcp  = ntohs(inet->inet_sport);

	if (icsk->icsk_pending == ICSK_TIME_RETRANS) {
		timer_active	= 1;
		timer_expires	= icsk->icsk_timeout;
	} else if (icsk->icsk_pending == ICSK_TIME_PROBE0) {
		timer_active	= 4;
		timer_expires	= icsk->icsk_timeout;
	} else if (timer_pending(&sp->sk_timer)) {
		timer_active	= 2;
		timer_expires	= sp->sk_timer.expires;
	} else {
		timer_active	= 0;
		timer_expires = jiffies;
	}

	seq_printf(seq,
		   "%4d: %08X%08X%08X%08X:%04X %08X%08X%08X%08X:%04X "
		   "%02X %08X:%08X %02X:%08lX %08X %5u %8d %lu %d %pK %lu %lu %u %u %d\n",
		   i,
		   src->s6_addr32[0], src->s6_addr32[1],
		   src->s6_addr32[2], src->s6_addr32[3], srcp,
		   dest->s6_addr32[0], dest->s6_addr32[1],
		   dest->s6_addr32[2], dest->s6_addr32[3], destp,
		   sp->sk_state,
		   tp->write_seq-tp->snd_una,
		   (sp->sk_state == TCP_LISTEN) ? sp->sk_ack_backlog : (tp->rcv_nxt - tp->copied_seq),
		   timer_active,
		   jiffies_delta_to_clock_t(timer_expires - jiffies),
		   icsk->icsk_retransmits,
		   from_kuid_munged(seq_user_ns(seq), sock_i_uid(sp)),
		   icsk->icsk_probes_out,
		   sock_i_ino(sp),
		   atomic_read(&sp->sk_refcnt), sp,
		   jiffies_to_clock_t(icsk->icsk_rto),
		   jiffies_to_clock_t(icsk->icsk_ack.ato),
		   (icsk->icsk_ack.quick << 1) | icsk->icsk_ack.pingpong,
		   tp->snd_cwnd,
		   sp->sk_state == TCP_LISTEN ?
			(fastopenq ? fastopenq->max_qlen : 0) :
			(tcp_in_initial_slowstart(tp) ? -1 : tp->snd_ssthresh)
		   );
}

static void get_timewait6_sock(struct seq_file *seq,
			       struct inet_timewait_sock *tw, int i)
{
	const struct in6_addr *dest, *src;
	__u16 destp, srcp;
	s32 delta = tw->tw_ttd - inet_tw_time_stamp();

	dest = &tw->tw_v6_daddr;
	src  = &tw->tw_v6_rcv_saddr;
	destp = ntohs(tw->tw_dport);
	srcp  = ntohs(tw->tw_sport);

	seq_printf(seq,
		   "%4d: %08X%08X%08X%08X:%04X %08X%08X%08X%08X:%04X "
		   "%02X %08X:%08X %02X:%08lX %08X %5d %8d %d %d %pK\n",
		   i,
		   src->s6_addr32[0], src->s6_addr32[1],
		   src->s6_addr32[2], src->s6_addr32[3], srcp,
		   dest->s6_addr32[0], dest->s6_addr32[1],
		   dest->s6_addr32[2], dest->s6_addr32[3], destp,
		   tw->tw_substate, 0, 0,
		   3, jiffies_delta_to_clock_t(delta), 0, 0, 0, 0,
		   atomic_read(&tw->tw_refcnt), tw);
}

static int tcp6_seq_show(struct seq_file *seq, void *v)
{
	struct tcp_iter_state *st;
	struct sock *sk = v;

	if (v == SEQ_START_TOKEN) {
		seq_puts(seq,
			 "  sl  "
			 "local_address                         "
			 "remote_address                        "
			 "st tx_queue rx_queue tr tm->when retrnsmt"
			 "   uid  timeout inode\n");
		goto out;
	}
	st = seq->private;

	switch (st->state) {
	case TCP_SEQ_STATE_LISTENING:
	case TCP_SEQ_STATE_ESTABLISHED:
		if (sk->sk_state == TCP_TIME_WAIT)
			get_timewait6_sock(seq, v, st->num);
		else
			get_tcp6_sock(seq, v, st->num);
		break;
	case TCP_SEQ_STATE_OPENREQ:
		get_openreq6(seq, st->syn_wait_sk, v, st->num, st->uid);
		break;
	}
out:
	return 0;
}

static const struct file_operations tcp6_afinfo_seq_fops = {
	.owner   = THIS_MODULE,
	.open    = tcp_seq_open,
	.read    = seq_read,
	.llseek  = seq_lseek,
	.release = seq_release_net
};

static struct tcp_seq_afinfo tcp6_seq_afinfo = {
	.name		= "tcp6",
	.family		= AF_INET6,
	.seq_fops	= &tcp6_afinfo_seq_fops,
	.seq_ops	= {
		.show		= tcp6_seq_show,
	},
};

int __net_init tcp6_proc_init(struct net *net)
{
	return tcp_proc_register(net, &tcp6_seq_afinfo);
}

void tcp6_proc_exit(struct net *net)
{
	tcp_proc_unregister(net, &tcp6_seq_afinfo);
}
#endif

static void tcp_v6_clear_sk(struct sock *sk, int size)
{
	struct inet_sock *inet = inet_sk(sk);
#ifdef CONFIG_MPTCP
	struct tcp_sock *tp = tcp_sk(sk);
	/* size_tk_table goes from the end of tk_table to the end of sk */
	int size_tk_table = size - offsetof(struct tcp_sock, tk_table) -
			    sizeof(tp->tk_table);
#endif

	/* we do not want to clear pinet6 field, because of RCU lookups */
	sk_prot_clear_nulls(sk, offsetof(struct inet_sock, pinet6));

	size -= offsetof(struct inet_sock, pinet6) + sizeof(inet->pinet6);

#ifdef CONFIG_MPTCP
	/* We zero out only from pinet6 to tk_table */
	size -= size_tk_table + sizeof(tp->tk_table);
#endif
	memset(&inet->pinet6 + 1, 0, size);

#ifdef CONFIG_MPTCP
	memset((char *)&tp->tk_table + sizeof(tp->tk_table), 0, size_tk_table);
#endif

}

struct proto tcpv6_prot = {
	.name			= "TCPv6",
	.owner			= THIS_MODULE,
	.close			= tcp_close,
	.connect		= tcp_v6_connect,
	.disconnect		= tcp_disconnect,
	.accept			= inet_csk_accept,
	.ioctl			= tcp_ioctl,
	.init			= tcp_v6_init_sock,
	.destroy		= tcp_v6_destroy_sock,
	.shutdown		= tcp_shutdown,
	.setsockopt		= tcp_setsockopt,
	.getsockopt		= tcp_getsockopt,
	.recvmsg		= tcp_recvmsg,
	.sendmsg		= tcp_sendmsg,
	.sendpage		= tcp_sendpage,
	.backlog_rcv		= tcp_v6_do_rcv,
	.release_cb		= tcp_release_cb,
	.hash			= tcp_v6_hash,
	.unhash			= inet_unhash,
	.get_port		= inet_csk_get_port,
	.enter_memory_pressure	= tcp_enter_memory_pressure,
	.stream_memory_free	= tcp_stream_memory_free,
	.sockets_allocated	= &tcp_sockets_allocated,
	.memory_allocated	= &tcp_memory_allocated,
	.memory_pressure	= &tcp_memory_pressure,
	.orphan_count		= &tcp_orphan_count,
	.sysctl_mem		= sysctl_tcp_mem,
	.sysctl_wmem		= sysctl_tcp_wmem,
	.sysctl_rmem		= sysctl_tcp_rmem,
	.max_header		= MAX_TCP_HEADER,
	.obj_size		= sizeof(struct tcp6_sock),
	.slab_flags		= SLAB_DESTROY_BY_RCU,
	.twsk_prot		= &tcp6_timewait_sock_ops,
	.rsk_prot		= &tcp6_request_sock_ops,
	.h.hashinfo		= &tcp_hashinfo,
	.no_autobind		= true,
#ifdef CONFIG_COMPAT
	.compat_setsockopt	= compat_tcp_setsockopt,
	.compat_getsockopt	= compat_tcp_getsockopt,
#endif
#ifdef CONFIG_MEMCG_KMEM
	.proto_cgroup		= tcp_proto_cgroup,
#endif
	.clear_sk		= tcp_v6_clear_sk,
};

static const struct inet6_protocol tcpv6_protocol = {
	.early_demux	=	tcp_v6_early_demux,
	.handler	=	tcp_v6_rcv,
	.err_handler	=	tcp_v6_err,
	.flags		=	INET6_PROTO_NOPOLICY|INET6_PROTO_FINAL,
};

static struct inet_protosw tcpv6_protosw = {
	.type		=	SOCK_STREAM,
	.protocol	=	IPPROTO_TCP,
	.prot		=	&tcpv6_prot,
	.ops		=	&inet6_stream_ops,
	.flags		=	INET_PROTOSW_PERMANENT |
				INET_PROTOSW_ICSK,
};

static int __net_init tcpv6_net_init(struct net *net)
{
	return inet_ctl_sock_create(&net->ipv6.tcp_sk, PF_INET6,
				    SOCK_RAW, IPPROTO_TCP, net);
}

static void __net_exit tcpv6_net_exit(struct net *net)
{
	inet_ctl_sock_destroy(net->ipv6.tcp_sk);
}

static void __net_exit tcpv6_net_exit_batch(struct list_head *net_exit_list)
{
	inet_twsk_purge(&tcp_hashinfo, &tcp_death_row, AF_INET6);
}

static struct pernet_operations tcpv6_net_ops = {
	.init	    = tcpv6_net_init,
	.exit	    = tcpv6_net_exit,
	.exit_batch = tcpv6_net_exit_batch,
};

int __init tcpv6_init(void)
{
	int ret;

	ret = inet6_add_protocol(&tcpv6_protocol, IPPROTO_TCP);
	if (ret)
		goto out;

	/* register inet6 protocol */
	ret = inet6_register_protosw(&tcpv6_protosw);
	if (ret)
		goto out_tcpv6_protocol;

	ret = register_pernet_subsys(&tcpv6_net_ops);
	if (ret)
		goto out_tcpv6_protosw;
out:
	return ret;

out_tcpv6_protosw:
	inet6_unregister_protosw(&tcpv6_protosw);
out_tcpv6_protocol:
	inet6_del_protocol(&tcpv6_protocol, IPPROTO_TCP);
	goto out;
}

void tcpv6_exit(void)
{
	unregister_pernet_subsys(&tcpv6_net_ops);
	inet6_unregister_protosw(&tcpv6_protosw);
	inet6_del_protocol(&tcpv6_protocol, IPPROTO_TCP);
}<|MERGE_RESOLUTION|>--- conflicted
+++ resolved
@@ -1508,11 +1508,7 @@
 	hdr = ipv6_hdr(skb);
 
 	sk = __inet6_lookup_skb(&tcp_hashinfo, skb, th->source, th->dest,
-<<<<<<< HEAD
 				inet6_iif(skb));
-=======
-				tcp_v6_iif(skb));
->>>>>>> 2cebc66a
 
 process:
 	if (sk && sk->sk_state == TCP_TIME_WAIT)
