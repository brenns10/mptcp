--- conflicted
+++ resolved
@@ -2370,12 +2370,8 @@
 #endif
 
 	spin_lock_init(&sbinfo->stat_lock);
-<<<<<<< HEAD
-	percpu_counter_init(&sbinfo->used_blocks, 0);
-=======
 	if (percpu_counter_init(&sbinfo->used_blocks, 0))
 		goto failed;
->>>>>>> 053d8f66
 	sbinfo->free_inodes = sbinfo->max_inodes;
 
 	sb->s_maxbytes = SHMEM_MAX_BYTES;
