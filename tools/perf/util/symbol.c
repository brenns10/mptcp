--- conflicted
+++ resolved
@@ -1079,8 +1079,6 @@
 		if (!is_label && !elf_sym__is_a(&sym, map->type))
 			continue;
 
-<<<<<<< HEAD
-=======
 		/* Reject ARM ELF "mapping symbols": these aren't unique and
 		 * don't identify functions, so will confuse the profile
 		 * output: */
@@ -1091,7 +1089,6 @@
 				continue;
 		}
 
->>>>>>> 56385a12
 		if (opdsec && sym.st_shndx == opdidx) {
 			u32 offset = sym.st_value - opdshdr.sh_addr;
 			u64 *opd = opddata->d_buf + offset;
