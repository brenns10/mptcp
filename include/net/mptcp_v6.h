/*
 *	MPTCP implementation
 *
 *	Initial Design & Implementation:
 *	Sébastien Barré <sebastien.barre@uclouvain.be>
 *
 *	Current Maintainer & Author:
 *	Jaakko Korkeaniemi <jaakko.korkeaniemi@aalto.fi>
 *
 *	Additional authors:
 *	Jaakko Korkeaniemi <jaakko.korkeaniemi@aalto.fi>
 *	Gregory Detal <gregory.detal@uclouvain.be>
 *	Fabien Duchêne <fabien.duchene@uclouvain.be>
 *	Andreas Seelinger <Andreas.Seelinger@rwth-aachen.de>
 *	Lavkesh Lahngir <lavkesh51@gmail.com>
 *	Andreas Ripke <ripke@neclab.eu>
 *	Vlad Dogaru <vlad.dogaru@intel.com>
 *	Octavian Purdila <octavian.purdila@intel.com>
 *	John Ronan <jronan@tssg.org>
 *	Catalin Nicutar <catalin.nicutar@gmail.com>
 *	Brandon Heller <brandonh@stanford.edu>
 *
 *
 *	This program is free software; you can redistribute it and/or
 *      modify it under the terms of the GNU General Public License
 *      as published by the Free Software Foundation; either version
 *      2 of the License, or (at your option) any later version.
 */

#ifndef _MPTCP_V6_H
#define _MPTCP_V6_H

#include <linux/in6.h>
#include <net/if_inet6.h>

#include <net/mptcp.h>
#include <net/mptcp_pm.h>

extern struct request_sock_ops mptcp6_request_sock_ops;
extern struct proto mptcpv6_prot;

struct mptcp6_request_sock {
	struct mptcp_request_sock	mptcp6rsk_tcp;
	struct inet6_request_sock	mptcp6rsk_inet6;
};

#ifdef CONFIG_MPTCP

/*
 * Used to wait for DAD to finish. If rtr_solicit_delay is set, we use it
 * instead
 */
#define MPTCP_IPV6_DEFAULT_DAD_WAIT (HZ/10)

int mptcp_v6_do_rcv(struct sock *meta_sk, struct sk_buff *skb);
void mptcp_v6_do_rcv_join_syn(struct sock *meta_sk, struct sk_buff *skb,
			      struct tcp_options_received *tmp_opt);
int mptcp_v6_rem_raddress(struct multipath_options *mopt, u8 id);
int mptcp_v6_add_raddress(struct multipath_options *mopt,
			  const struct in6_addr *addr, __be16 port, u8 id);
void mptcp_v6_set_init_addr_bit(struct mptcp_cb *mpcb,
				const struct in6_addr *daddr);
struct sock *mptcp_v6_search_req(const __be16 rport, const struct in6_addr *raddr,
				 const struct in6_addr *laddr);
<<<<<<< HEAD
void mptcp_init6_subsockets(struct sock *meta_sk, const struct mptcp_loc6 *loc,
			    struct mptcp_rem6 *rem);
int mptcp_pm_addr6_event_handler(struct inet6_ifaddr *ifa, unsigned long event,
=======
int mptcp_init6_subsockets(struct sock *meta_sk, const struct mptcp_loc6 *loc,
			   struct mptcp_rem6 *rem);
void mptcp_pm_addr6_event_handler(struct inet6_ifaddr *ifa, unsigned long event,
>>>>>>> bf23d57a
				  struct mptcp_cb *mpcb);
int mptcp_v6_add_remove_address(int opt, struct sock *sk,
				char __user *optval, int optlen);
int mptcp_pm_v6_init(void);
void mptcp_pm_v6_undo(void);
void mptcp_v6_send_add_addr(int loc_id, struct mptcp_cb *mpcb);
struct sock *mptcp_v6v4_syn_recv_sock(struct sock *sk, struct sk_buff *skb,
				      struct request_sock *req,
				      struct dst_entry *dst);

#else /* CONFIG_MPTCP */

static inline int mptcp_v6_do_rcv(struct sock *meta_sk, struct sk_buff *skb)
{
	return 0;
}

#endif /* CONFIG_MPTCP */

#endif /* _MPTCP_V6_H */<|MERGE_RESOLUTION|>--- conflicted
+++ resolved
@@ -62,15 +62,9 @@
 				const struct in6_addr *daddr);
 struct sock *mptcp_v6_search_req(const __be16 rport, const struct in6_addr *raddr,
 				 const struct in6_addr *laddr);
-<<<<<<< HEAD
-void mptcp_init6_subsockets(struct sock *meta_sk, const struct mptcp_loc6 *loc,
-			    struct mptcp_rem6 *rem);
-int mptcp_pm_addr6_event_handler(struct inet6_ifaddr *ifa, unsigned long event,
-=======
 int mptcp_init6_subsockets(struct sock *meta_sk, const struct mptcp_loc6 *loc,
 			   struct mptcp_rem6 *rem);
-void mptcp_pm_addr6_event_handler(struct inet6_ifaddr *ifa, unsigned long event,
->>>>>>> bf23d57a
+int mptcp_pm_addr6_event_handler(struct inet6_ifaddr *ifa, unsigned long event,
 				  struct mptcp_cb *mpcb);
 int mptcp_v6_add_remove_address(int opt, struct sock *sk,
 				char __user *optval, int optlen);
