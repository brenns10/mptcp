--- conflicted
+++ resolved
@@ -40,15 +40,10 @@
 void mptcp_init4_subsockets(struct mptcp_cb *mpcb,
 			    const struct mptcp_loc4 *loc,
 			    struct mptcp_rem4 *rem);
-<<<<<<< HEAD
 int mptcp_pm_addr4_event_handler(struct in_ifaddr *ifa, unsigned long event,
-				  struct multipath_pcb *mpcb);
+				  struct mptcp_cb *mpcb);
 int mptcp_v4_add_remove_address(int opt, struct sock *sk,
 				char __user *optval, int optlen);
-=======
-void mptcp_pm_addr4_event_handler(struct in_ifaddr *ifa, unsigned long event,
-				  struct mptcp_cb *mpcb);
->>>>>>> 407b2f41
 void mptcp_pm_v4_init(void);
 void mptcp_v4_send_add_addr(int loc_id, struct mptcp_cb *mpcb);
 
