--- conflicted
+++ resolved
@@ -221,11 +221,7 @@
 
 		if ((netif_tx_queue_stopped(txq)) &&
 		    (bp->state == BNX2X_STATE_OPEN) &&
-<<<<<<< HEAD
-		    (bnx2x_tx_avail(bp, txdata) >= MAX_SKB_FRAGS + 4))
-=======
 		    (bnx2x_tx_avail(bp, txdata) >= MAX_DESC_PER_TX_PKT))
->>>>>>> 28c42c28
 			netif_tx_wake_queue(txq);
 
 		__netif_tx_unlock(txq);
@@ -3229,11 +3225,7 @@
 
 	txdata->tx_bd_prod += nbd;
 
-<<<<<<< HEAD
-	if (unlikely(bnx2x_tx_avail(bp, txdata) < MAX_SKB_FRAGS + 4)) {
-=======
 	if (unlikely(bnx2x_tx_avail(bp, txdata) < MAX_DESC_PER_TX_PKT)) {
->>>>>>> 28c42c28
 		netif_tx_stop_queue(txq);
 
 		/* paired memory barrier is in bnx2x_tx_int(), we have to keep
@@ -3241,13 +3233,8 @@
 		 * fp->bd_tx_cons */
 		smp_mb();
 
-<<<<<<< HEAD
-		fp->eth_q_stats.driver_xoff++;
-		if (bnx2x_tx_avail(bp, txdata) >= MAX_SKB_FRAGS + 4)
-=======
 		bnx2x_fp_qstats(bp, txdata->parent_fp)->driver_xoff++;
 		if (bnx2x_tx_avail(bp, txdata) >= MAX_DESC_PER_TX_PKT)
->>>>>>> 28c42c28
 			netif_tx_wake_queue(txq);
 	}
 	txdata->tx_pkt++;
