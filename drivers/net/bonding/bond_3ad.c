--- conflicted
+++ resolved
@@ -1580,11 +1580,7 @@
 		// check if any partner replys
 		if (best->is_individual) {
 			pr_warning("%s: Warning: No 802.3ad response from the link partner for any adapters in the bond\n",
-<<<<<<< HEAD
-				   best->slave->dev->master->name);
-=======
 				   best->slave ? best->slave->dev->master->name : "NULL");
->>>>>>> fa15e99b
 		}
 
 		best->is_active = 1;
