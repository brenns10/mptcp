/******************************************************************************
 *
 * This file is provided under a dual BSD/GPLv2 license.  When using or
 * redistributing this file, you may do so under either license.
 *
 * GPL LICENSE SUMMARY
 *
 * Copyright(c) 2012 - 2013 Intel Corporation. All rights reserved.
 *
 * This program is free software; you can redistribute it and/or modify
 * it under the terms of version 2 of the GNU General Public License as
 * published by the Free Software Foundation.
 *
 * This program is distributed in the hope that it will be useful, but
 * WITHOUT ANY WARRANTY; without even the implied warranty of
 * MERCHANTABILITY or FITNESS FOR A PARTICULAR PURPOSE.  See the GNU
 * General Public License for more details.
 *
 * You should have received a copy of the GNU General Public License
 * along with this program; if not, write to the Free Software
 * Foundation, Inc., 51 Franklin Street, Fifth Floor, Boston, MA 02110,
 * USA
 *
 * The full GNU General Public License is included in this distribution
 * in the file called COPYING.
 *
 * Contact Information:
 *  Intel Linux Wireless <ilw@linux.intel.com>
 * Intel Corporation, 5200 N.E. Elam Young Parkway, Hillsboro, OR 97124-6497
 *
 * BSD LICENSE
 *
 * Copyright(c) 2012 - 2013 Intel Corporation. All rights reserved.
 * All rights reserved.
 *
 * Redistribution and use in source and binary forms, with or without
 * modification, are permitted provided that the following conditions
 * are met:
 *
 *  * Redistributions of source code must retain the above copyright
 *    notice, this list of conditions and the following disclaimer.
 *  * Redistributions in binary form must reproduce the above copyright
 *    notice, this list of conditions and the following disclaimer in
 *    the documentation and/or other materials provided with the
 *    distribution.
 *  * Neither the name Intel Corporation nor the names of its
 *    contributors may be used to endorse or promote products derived
 *    from this software without specific prior written permission.
 *
 * THIS SOFTWARE IS PROVIDED BY THE COPYRIGHT HOLDERS AND CONTRIBUTORS
 * "AS IS" AND ANY EXPRESS OR IMPLIED WARRANTIES, INCLUDING, BUT NOT
 * LIMITED TO, THE IMPLIED WARRANTIES OF MERCHANTABILITY AND FITNESS FOR
 * A PARTICULAR PURPOSE ARE DISCLAIMED. IN NO EVENT SHALL THE COPYRIGHT
 * OWNER OR CONTRIBUTORS BE LIABLE FOR ANY DIRECT, INDIRECT, INCIDENTAL,
 * SPECIAL, EXEMPLARY, OR CONSEQUENTIAL DAMAGES (INCLUDING, BUT NOT
 * LIMITED TO, PROCUREMENT OF SUBSTITUTE GOODS OR SERVICES; LOSS OF USE,
 * DATA, OR PROFITS; OR BUSINESS INTERRUPTION) HOWEVER CAUSED AND ON ANY
 * THEORY OF LIABILITY, WHETHER IN CONTRACT, STRICT LIABILITY, OR TORT
 * (INCLUDING NEGLIGENCE OR OTHERWISE) ARISING IN ANY WAY OUT OF THE USE
 * OF THIS SOFTWARE, EVEN IF ADVISED OF THE POSSIBILITY OF SUCH DAMAGE.
 *****************************************************************************/
#include "iwl-trans.h"

#include "mvm.h"
#include "fw-api.h"

/*
 * iwl_mvm_rx_rx_phy_cmd - REPLY_RX_PHY_CMD handler
 *
 * Copies the phy information in mvm->last_phy_info, it will be used when the
 * actual data will come from the fw in the next packet.
 */
int iwl_mvm_rx_rx_phy_cmd(struct iwl_mvm *mvm, struct iwl_rx_cmd_buffer *rxb,
			  struct iwl_device_cmd *cmd)
{
	struct iwl_rx_packet *pkt = rxb_addr(rxb);

	memcpy(&mvm->last_phy_info, pkt->data, sizeof(mvm->last_phy_info));
	mvm->ampdu_ref++;
	return 0;
}

/*
 * iwl_mvm_pass_packet_to_mac80211 - builds the packet for mac80211
 *
 * Adds the rxb to a new skb and give it to mac80211
 */
static void iwl_mvm_pass_packet_to_mac80211(struct iwl_mvm *mvm,
					    struct ieee80211_hdr *hdr, u16 len,
					    u32 ampdu_status,
					    struct iwl_rx_cmd_buffer *rxb,
					    struct ieee80211_rx_status *stats)
{
	struct sk_buff *skb;
	unsigned int hdrlen, fraglen;

	/* Dont use dev_alloc_skb(), we'll have enough headroom once
	 * ieee80211_hdr pulled.
	 */
	skb = alloc_skb(128, GFP_ATOMIC);
	if (!skb) {
		IWL_ERR(mvm, "alloc_skb failed\n");
		return;
	}
	/* If frame is small enough to fit in skb->head, pull it completely.
	 * If not, only pull ieee80211_hdr so that splice() or TCP coalesce
	 * are more efficient.
	 */
	hdrlen = (len <= skb_tailroom(skb)) ? len : sizeof(*hdr);

	memcpy(skb_put(skb, hdrlen), hdr, hdrlen);
	fraglen = len - hdrlen;

	if (fraglen) {
		int offset = (void *)hdr + hdrlen -
			     rxb_addr(rxb) + rxb_offset(rxb);

		skb_add_rx_frag(skb, 0, rxb_steal_page(rxb), offset,
				fraglen, rxb->truesize);
	}

	memcpy(IEEE80211_SKB_RXCB(skb), stats, sizeof(*stats));

	ieee80211_rx_ni(mvm->hw, skb);
}

static void iwl_mvm_calc_rssi(struct iwl_mvm *mvm,
			      struct iwl_rx_phy_info *phy_info,
			      struct ieee80211_rx_status *rx_status)
{
	int rssi_a, rssi_b, rssi_a_dbm, rssi_b_dbm, max_rssi_dbm;
	int rssi_all_band_a, rssi_all_band_b;
	u32 agc_a, agc_b, max_agc;
	u32 val;

	val = le32_to_cpu(phy_info->non_cfg_phy[IWL_RX_INFO_AGC_IDX]);
	agc_a = (val & IWL_OFDM_AGC_A_MSK) >> IWL_OFDM_AGC_A_POS;
	agc_b = (val & IWL_OFDM_AGC_B_MSK) >> IWL_OFDM_AGC_B_POS;
	max_agc = max_t(u32, agc_a, agc_b);

	val = le32_to_cpu(phy_info->non_cfg_phy[IWL_RX_INFO_RSSI_AB_IDX]);
	rssi_a = (val & IWL_OFDM_RSSI_INBAND_A_MSK) >> IWL_OFDM_RSSI_A_POS;
	rssi_b = (val & IWL_OFDM_RSSI_INBAND_B_MSK) >> IWL_OFDM_RSSI_B_POS;
	rssi_all_band_a = (val & IWL_OFDM_RSSI_ALLBAND_A_MSK) >>
				IWL_OFDM_RSSI_ALLBAND_A_POS;
	rssi_all_band_b = (val & IWL_OFDM_RSSI_ALLBAND_B_MSK) >>
				IWL_OFDM_RSSI_ALLBAND_B_POS;

	/*
	 * dBm = rssi dB - agc dB - constant.
	 * Higher AGC (higher radio gain) means lower signal.
	 */
	rssi_a_dbm = rssi_a - IWL_RSSI_OFFSET - agc_a;
	rssi_b_dbm = rssi_b - IWL_RSSI_OFFSET - agc_b;
	max_rssi_dbm = max_t(int, rssi_a_dbm, rssi_b_dbm);

	IWL_DEBUG_STATS(mvm, "Rssi In A %d B %d Max %d AGCA %d AGCB %d\n",
			rssi_a_dbm, rssi_b_dbm, max_rssi_dbm, agc_a, agc_b);

	rx_status->signal = max_rssi_dbm;
	rx_status->chains = (le16_to_cpu(phy_info->phy_flags) &
				RX_RES_PHY_FLAGS_ANTENNA)
					>> RX_RES_PHY_FLAGS_ANTENNA_POS;
	rx_status->chain_signal[0] = rssi_a_dbm;
	rx_status->chain_signal[1] = rssi_b_dbm;
}

/*
 * iwl_mvm_get_signal_strength - use new rx PHY INFO API
 * values are reported by the fw as positive values - need to negate
 * to obtain their dBM.  Account for missing antennas by replacing 0
 * values by -256dBm: practically 0 power and a non-feasible 8 bit value.
 */
static void iwl_mvm_get_signal_strength(struct iwl_mvm *mvm,
					struct iwl_rx_phy_info *phy_info,
					struct ieee80211_rx_status *rx_status)
{
	int energy_a, energy_b, energy_c, max_energy;
	u32 val;

	val =
	    le32_to_cpu(phy_info->non_cfg_phy[IWL_RX_INFO_ENERGY_ANT_ABC_IDX]);
	energy_a = (val & IWL_RX_INFO_ENERGY_ANT_A_MSK) >>
						IWL_RX_INFO_ENERGY_ANT_A_POS;
	energy_a = energy_a ? -energy_a : -256;
	energy_b = (val & IWL_RX_INFO_ENERGY_ANT_B_MSK) >>
						IWL_RX_INFO_ENERGY_ANT_B_POS;
	energy_b = energy_b ? -energy_b : -256;
	energy_c = (val & IWL_RX_INFO_ENERGY_ANT_C_MSK) >>
						IWL_RX_INFO_ENERGY_ANT_C_POS;
	energy_c = energy_c ? -energy_c : -256;
	max_energy = max(energy_a, energy_b);
	max_energy = max(max_energy, energy_c);

	IWL_DEBUG_STATS(mvm, "energy In A %d B %d C %d , and max %d\n",
			energy_a, energy_b, energy_c, max_energy);

	rx_status->signal = max_energy;
	rx_status->chains = (le16_to_cpu(phy_info->phy_flags) &
				RX_RES_PHY_FLAGS_ANTENNA)
					>> RX_RES_PHY_FLAGS_ANTENNA_POS;
	rx_status->chain_signal[0] = energy_a;
	rx_status->chain_signal[1] = energy_b;
	rx_status->chain_signal[2] = energy_c;
}

/*
 * iwl_mvm_set_mac80211_rx_flag - translate fw status to mac80211 format
 * @mvm: the mvm object
 * @hdr: 80211 header
 * @stats: status in mac80211's format
 * @rx_pkt_status: status coming from fw
 *
 * returns non 0 value if the packet should be dropped
 */
static u32 iwl_mvm_set_mac80211_rx_flag(struct iwl_mvm *mvm,
					struct ieee80211_hdr *hdr,
					struct ieee80211_rx_status *stats,
					u32 rx_pkt_status)
{
	if (!ieee80211_has_protected(hdr->frame_control) ||
	    (rx_pkt_status & RX_MPDU_RES_STATUS_SEC_ENC_MSK) ==
			     RX_MPDU_RES_STATUS_SEC_NO_ENC)
		return 0;

	/* packet was encrypted with unknown alg */
	if ((rx_pkt_status & RX_MPDU_RES_STATUS_SEC_ENC_MSK) ==
					RX_MPDU_RES_STATUS_SEC_ENC_ERR)
		return 0;

	switch (rx_pkt_status & RX_MPDU_RES_STATUS_SEC_ENC_MSK) {
	case RX_MPDU_RES_STATUS_SEC_CCM_ENC:
		/* alg is CCM: check MIC only */
		if (!(rx_pkt_status & RX_MPDU_RES_STATUS_MIC_OK))
			return -1;

		stats->flag |= RX_FLAG_DECRYPTED;
		IWL_DEBUG_WEP(mvm, "hw decrypted CCMP successfully\n");
		return 0;

	case RX_MPDU_RES_STATUS_SEC_TKIP_ENC:
		/* Don't drop the frame and decrypt it in SW */
		if (!(rx_pkt_status & RX_MPDU_RES_STATUS_TTAK_OK))
			return 0;
		/* fall through if TTAK OK */

	case RX_MPDU_RES_STATUS_SEC_WEP_ENC:
		if (!(rx_pkt_status & RX_MPDU_RES_STATUS_ICV_OK))
			return -1;

		stats->flag |= RX_FLAG_DECRYPTED;
		return 0;

	default:
		IWL_ERR(mvm, "Unhandled alg: 0x%x\n", rx_pkt_status);
	}

	return 0;
}

/*
 * iwl_mvm_rx_rx_mpdu - REPLY_RX_MPDU_CMD handler
 *
 * Handles the actual data of the Rx packet from the fw
 */
int iwl_mvm_rx_rx_mpdu(struct iwl_mvm *mvm, struct iwl_rx_cmd_buffer *rxb,
		       struct iwl_device_cmd *cmd)
{
	struct ieee80211_hdr *hdr;
	struct ieee80211_rx_status rx_status = {};
	struct iwl_rx_packet *pkt = rxb_addr(rxb);
	struct iwl_rx_phy_info *phy_info;
	struct iwl_rx_mpdu_res_start *rx_res;
	u32 len;
	u32 ampdu_status;
	u32 rate_n_flags;
	u32 rx_pkt_status;

	phy_info = &mvm->last_phy_info;
	rx_res = (struct iwl_rx_mpdu_res_start *)pkt->data;
	hdr = (struct ieee80211_hdr *)(pkt->data + sizeof(*rx_res));
	len = le16_to_cpu(rx_res->byte_count);
	rx_pkt_status = le32_to_cpup((__le32 *)
		(pkt->data + sizeof(*rx_res) + len));

	memset(&rx_status, 0, sizeof(rx_status));

	/*
	 * drop the packet if it has failed being decrypted by HW
	 */
	if (iwl_mvm_set_mac80211_rx_flag(mvm, hdr, &rx_status, rx_pkt_status)) {
		IWL_DEBUG_DROP(mvm, "Bad decryption results 0x%08x\n",
			       rx_pkt_status);
		return 0;
	}

	if ((unlikely(phy_info->cfg_phy_cnt > 20))) {
		IWL_DEBUG_DROP(mvm, "dsp size out of range [0,20]: %d\n",
			       phy_info->cfg_phy_cnt);
		return 0;
	}

	/*
	 * Keep packets with CRC errors (and with overrun) for monitor mode
	 * (otherwise the firmware discards them) but mark them as bad.
	 */
	if (!(rx_pkt_status & RX_MPDU_RES_STATUS_CRC_OK) ||
	    !(rx_pkt_status & RX_MPDU_RES_STATUS_OVERRUN_OK)) {
		IWL_DEBUG_RX(mvm, "Bad CRC or FIFO: 0x%08X.\n", rx_pkt_status);
		rx_status.flag |= RX_FLAG_FAILED_FCS_CRC;
	}

	/* This will be used in several places later */
	rate_n_flags = le32_to_cpu(phy_info->rate_n_flags);

	/* rx_status carries information about the packet to mac80211 */
	rx_status.mactime = le64_to_cpu(phy_info->timestamp);
	rx_status.device_timestamp = le32_to_cpu(phy_info->system_timestamp);
	rx_status.band =
		(phy_info->phy_flags & cpu_to_le16(RX_RES_PHY_FLAGS_BAND_24)) ?
				IEEE80211_BAND_2GHZ : IEEE80211_BAND_5GHZ;
	rx_status.freq =
		ieee80211_channel_to_frequency(le16_to_cpu(phy_info->channel),
					       rx_status.band);
	/*
	 * TSF as indicated by the fw is at INA time, but mac80211 expects the
	 * TSF at the beginning of the MPDU.
	 */
	/*rx_status.flag |= RX_FLAG_MACTIME_MPDU;*/

	if (mvm->fw->ucode_capa.flags & IWL_UCODE_TLV_FLAGS_RX_ENERGY_API)
		iwl_mvm_get_signal_strength(mvm, phy_info, &rx_status);
	else
		iwl_mvm_calc_rssi(mvm, phy_info, &rx_status);

	IWL_DEBUG_STATS_LIMIT(mvm, "Rssi %d, TSF %llu\n", rx_status.signal,
			      (unsigned long long)rx_status.mactime);

	/* set the preamble flag if appropriate */
	if (phy_info->phy_flags & cpu_to_le16(RX_RES_PHY_FLAGS_SHORT_PREAMBLE))
		rx_status.flag |= RX_FLAG_SHORTPRE;

	if (phy_info->phy_flags & cpu_to_le16(RX_RES_PHY_FLAGS_AGG)) {
		/*
		 * We know which subframes of an A-MPDU belong
		 * together since we get a single PHY response
		 * from the firmware for all of them
		 */
		rx_status.flag |= RX_FLAG_AMPDU_DETAILS;
		rx_status.ampdu_reference = mvm->ampdu_ref;
	}

	/* Set up the HT phy flags */
	switch (rate_n_flags & RATE_MCS_CHAN_WIDTH_MSK) {
	case RATE_MCS_CHAN_WIDTH_20:
		break;
	case RATE_MCS_CHAN_WIDTH_40:
		rx_status.flag |= RX_FLAG_40MHZ;
		break;
	case RATE_MCS_CHAN_WIDTH_80:
		rx_status.flag |= RX_FLAG_80MHZ;
		break;
	case RATE_MCS_CHAN_WIDTH_160:
		rx_status.flag |= RX_FLAG_160MHZ;
		break;
	}
	if (rate_n_flags & RATE_MCS_SGI_MSK)
		rx_status.flag |= RX_FLAG_SHORT_GI;
	if (rate_n_flags & RATE_HT_MCS_GF_MSK)
		rx_status.flag |= RX_FLAG_HT_GF;
	if (rate_n_flags & RATE_MCS_HT_MSK) {
		rx_status.flag |= RX_FLAG_HT;
		rx_status.rate_idx = rate_n_flags & RATE_HT_MCS_INDEX_MSK;
	} else if (rate_n_flags & RATE_MCS_VHT_MSK) {
		rx_status.vht_nss =
			((rate_n_flags & RATE_VHT_MCS_NSS_MSK) >>
						RATE_VHT_MCS_NSS_POS) + 1;
		rx_status.rate_idx = rate_n_flags & RATE_VHT_MCS_RATE_CODE_MSK;
		rx_status.flag |= RX_FLAG_VHT;
	} else {
		rx_status.rate_idx =
			iwl_mvm_legacy_rate_to_mac80211_idx(rate_n_flags,
							    rx_status.band);
	}

	iwl_mvm_pass_packet_to_mac80211(mvm, hdr, len, ampdu_status,
					rxb, &rx_status);
	return 0;
}

static void iwl_mvm_update_rx_statistics(struct iwl_mvm *mvm,
					 struct iwl_notif_statistics *stats)
{
	/*
	 * NOTE FW aggregates the statistics - BUT the statistics are cleared
	 * when the driver issues REPLY_STATISTICS_CMD 0x9c with CLEAR_STATS
	 * bit set.
	 */
	lockdep_assert_held(&mvm->mutex);
	memcpy(&mvm->rx_stats, &stats->rx, sizeof(struct mvm_statistics_rx));
}

struct iwl_mvm_stat_data {
	struct iwl_notif_statistics *stats;
	struct iwl_mvm *mvm;
};

static void iwl_mvm_stat_iterator(void *_data, u8 *mac,
				  struct ieee80211_vif *vif)
{
	struct iwl_mvm_stat_data *data = _data;
	struct iwl_notif_statistics *stats = data->stats;
	struct iwl_mvm *mvm = data->mvm;
	int sig = -stats->general.beacon_filter_average_energy;
	int last_event;
	int thold = vif->bss_conf.cqm_rssi_thold;
	int hyst = vif->bss_conf.cqm_rssi_hyst;
	u16 id = le32_to_cpu(stats->rx.general.mac_id);
	struct iwl_mvm_vif *mvmvif = iwl_mvm_vif_from_mac80211(vif);

	if (mvmvif->id != id)
		return;

	if (vif->type != NL80211_IFTYPE_STATION)
		return;

	mvmvif->bf_data.ave_beacon_signal = sig;

<<<<<<< HEAD
=======
	/* BT Coex */
	if (mvmvif->bf_data.bt_coex_min_thold !=
	    mvmvif->bf_data.bt_coex_max_thold) {
		last_event = mvmvif->bf_data.last_bt_coex_event;
		if (sig > mvmvif->bf_data.bt_coex_max_thold &&
		    (last_event <= mvmvif->bf_data.bt_coex_min_thold ||
		     last_event == 0)) {
			mvmvif->bf_data.last_bt_coex_event = sig;
			IWL_DEBUG_RX(mvm, "cqm_iterator bt coex high %d\n",
				     sig);
			iwl_mvm_bt_rssi_event(mvm, vif, RSSI_EVENT_HIGH);
		} else if (sig < mvmvif->bf_data.bt_coex_min_thold &&
			   (last_event >= mvmvif->bf_data.bt_coex_max_thold ||
			    last_event == 0)) {
			mvmvif->bf_data.last_bt_coex_event = sig;
			IWL_DEBUG_RX(mvm, "cqm_iterator bt coex low %d\n",
				     sig);
			iwl_mvm_bt_rssi_event(mvm, vif, RSSI_EVENT_LOW);
		}
	}

>>>>>>> d8ec26d7
	if (!(vif->driver_flags & IEEE80211_VIF_SUPPORTS_CQM_RSSI))
		return;

	/* CQM Notification */
	last_event = mvmvif->bf_data.last_cqm_event;
	if (thold && sig < thold && (last_event == 0 ||
				     sig < last_event - hyst)) {
		mvmvif->bf_data.last_cqm_event = sig;
		IWL_DEBUG_RX(mvm, "cqm_iterator cqm low %d\n",
			     sig);
		ieee80211_cqm_rssi_notify(
			vif,
			NL80211_CQM_RSSI_THRESHOLD_EVENT_LOW,
			GFP_KERNEL);
	} else if (sig > thold &&
		   (last_event == 0 || sig > last_event + hyst)) {
		mvmvif->bf_data.last_cqm_event = sig;
		IWL_DEBUG_RX(mvm, "cqm_iterator cqm high %d\n",
			     sig);
		ieee80211_cqm_rssi_notify(
			vif,
			NL80211_CQM_RSSI_THRESHOLD_EVENT_HIGH,
			GFP_KERNEL);
	}
}

/*
 * iwl_mvm_rx_statistics - STATISTICS_NOTIFICATION handler
 *
 * TODO: This handler is implemented partially.
 */
int iwl_mvm_rx_statistics(struct iwl_mvm *mvm,
			  struct iwl_rx_cmd_buffer *rxb,
			  struct iwl_device_cmd *cmd)
{
	struct iwl_rx_packet *pkt = rxb_addr(rxb);
	struct iwl_notif_statistics *stats = (void *)&pkt->data;
	struct mvm_statistics_general_common *common = &stats->general.common;
	struct iwl_mvm_stat_data data = {
		.stats = stats,
		.mvm = mvm,
	};

	if (mvm->temperature != le32_to_cpu(common->temperature)) {
		mvm->temperature = le32_to_cpu(common->temperature);
		iwl_mvm_tt_handler(mvm);
	}
	iwl_mvm_update_rx_statistics(mvm, stats);

	ieee80211_iterate_active_interfaces(mvm->hw,
					    IEEE80211_IFACE_ITER_NORMAL,
					    iwl_mvm_stat_iterator,
					    &data);
	return 0;
}<|MERGE_RESOLUTION|>--- conflicted
+++ resolved
@@ -426,8 +426,6 @@
 
 	mvmvif->bf_data.ave_beacon_signal = sig;
 
-<<<<<<< HEAD
-=======
 	/* BT Coex */
 	if (mvmvif->bf_data.bt_coex_min_thold !=
 	    mvmvif->bf_data.bt_coex_max_thold) {
@@ -449,7 +447,6 @@
 		}
 	}
 
->>>>>>> d8ec26d7
 	if (!(vif->driver_flags & IEEE80211_VIF_SUPPORTS_CQM_RSSI))
 		return;
 
